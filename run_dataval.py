# -*- coding: utf-8 -*-
"""
Created on Sun Feb 26 20:51:06 2017

@author: Dr. Mikkel N. Lund
"""
#===============================================================================
# Packages
#===============================================================================

from __future__ import with_statement, print_function, division
import os
import argparse
import logging
import six
import numpy as np
from dataval.plots import plt
import matplotlib as mpl
from matplotlib import cm
import matplotlib.colors as colors
import matplotlib.cm as cmx
from matplotlib.ticker import MultipleLocator, FormatStrFormatter,ScalarFormatter
y_formatter = ScalarFormatter(useOffset=False)
mpl.rcParams['font.family'] = 'serif'
from matplotlib import rc
rc('text', usetex=True)
from astropy import units as u
from astropy.coordinates import SkyCoord
import scipy.interpolate as INT
import scipy.optimize as OP
from bottleneck import move_std
from astropy.io import fits
from statsmodels.nonparametric.kde import KDEUnivariate as KDE
import sqlite3
from scipy.stats import binned_statistic as binning
import contextlib
from scipy.ndimage import filters as filt
from dataval.quality import DatavalQualityFlags

plt.ioff()


#==============================================================================
# Noise model as a function of magnitude and position
#==============================================================================

def sphere_distance(ra1, dec1, ra2, dec2):
	# Convert angles to radians:
	ra1 = np.deg2rad(ra1)
	ra2 = np.deg2rad(ra2)
	dec1 = np.deg2rad(dec1)
	dec2 = np.deg2rad(dec2)

	# Calculate distance using Vincenty formulae:
	return np.rad2deg(np.arctan2(
		np.sqrt( (np.cos(dec2)*np.sin(ra2-ra1))**2 + (np.cos(dec1)*np.sin(dec2) - np.sin(dec1)*np.cos(dec2)*np.cos(ra2-ra1))**2 ),
		np.sin(dec1)*np.sin(dec2) + np.cos(dec1)*np.cos(dec2)*np.cos(ra2-ra1)
	))

def ZLnoise(gal_lat):
    # RMS noise from Zodiacal background
    rms = (16-10)*(gal_lat/90 -1)**2 + 10 # e-1 / pix in 2sec integration
    return rms

def Pixinaperture(Tmag, cad='1800'):

	ffi_tmag = np.array([ 2.05920002,  2.95159999,  3.84399996,  4.73639993,  5.6287999 ,
        6.52119987,  7.41359984,  8.30599982,  9.19839979, 10.09079976,
       10.98319973, 11.8755997 , 12.76799967, 13.66039964, 14.55279961])
	ffi_mask = np.array([1484.5,  715. ,  447. ,  282.5,  185. ,  126. ,   98. ,   76. ,
         61. ,   49. ,   38. ,   28. ,   20. ,   14. ,    8. ])
	tpf_tmag = np.array([ 2.48170001,  3.56310005,  4.6445001 ,  5.72590014,  6.80730019,
        7.88870023,  8.97010028, 10.05150032, 11.13290037, 12.21430041,
       13.29570045, 14.3771005 , 15.45850054, 16.53990059, 17.62130063])
	tpf_mask = np.array([473., 188.,  82.,  61.,  55.,  49.,  43.,  38.,  31.,  23.,  18.,
        13.,  10.,  12.,  11.])

	ffi_pix = INT.InterpolatedUnivariateSpline(ffi_tmag, ffi_mask, k=1)
	tpf_pix = INT.InterpolatedUnivariateSpline(tpf_tmag, tpf_mask, k=1)

	if cad=='1800':
		pixels = ffi_pix(Tmag)
	elif cad=='120':
		pixels = tpf_pix(Tmag)
	else:
		pixels = 0

    # Approximate relation for pixels in aperture (based on plot in Sullivan et al.)
#    pixels = (30 + (((3-30)/(14-7)) * (Tmag-7)))*(Tmag<14) + 3*(Tmag>=14)


	return int(np.max([pixels, 3]))

def mean_flux_level(Tmag):#, Teff):
    # Magnitude system based on Sullivan et al.
#    collecting_area = np.pi*(10.5/2)**2 # square cm
#    Teff_list = np.array([2450, 3000, 3200, 3400, 3700, 4100, 4500, 5000, 5777, 6500, 7200, 9700]) # Based on Sullivan
#    Flux_list = np.array([2.38, 1.43, 1.40, 1.38, 1.39, 1.41, 1.43, 1.45, 1.45, 1.48, 1.48, 1.56])*1e6 # photons per sec; Based on Sullivan
#    Magn_list = np.array([306, -191, -202, -201, -174, -132, -101, -80, -69.5, -40, -34.1, 35])*1e-3 #Ic-Tmag (mmag)
#
#
#    Flux_int = INT.UnivariateSpline(Teff_list, Flux_list, k=1, s=0)
#    Magn_int = INT.UnivariateSpline(Teff_list, Magn_list, k=1, s=0)
#
#    Imag = Magn_int(Teff)+Tmag
#    Flux = 10**(-0.4*Imag) * Flux_int(Teff) * collecting_area


    Flux = 10**(-0.4*(Tmag - 20.54))


    return Flux


def phot_noise(Tmag, Teff, cad, PARAM, verbose=False, sysnoise=60, cadpix='1800'):

	# Calculate galactic latitude for Zodiacal noise
	gc= SkyCoord(PARAM['RA']*u.degree, PARAM['DEC']*u.degree, frame='icrs')
#    gc = SkyCoord(lon=PARAM['ELON']*u.degree, lat=PARAM['ELAT']*u.degree, frame='barycentrictrueecliptic')
	gc_gal = gc.transform_to('galactic')
	gal_lat0 = gc_gal.b.deg

	gal_lat = np.arcsin(np.abs(np.sin(gal_lat0*np.pi/180)))*180/np.pi

	# Number of 2 sec integrations in cadence
	integrations = cad/2

	# Number of pixels in aperture given Tmag
	pixels = int(Pixinaperture(Tmag, cadpix))

	# noise values are in rms, so square-root should be used when factoring up
	Flux_factor = np.sqrt(integrations * pixels)

	# Mean flux level in electrons per cadence
	mean_level_ppm = mean_flux_level(Tmag) * cad # electrons (based on measurement) #, Teff

	# Shot noise
	shot_noise = 1e6/np.sqrt(mean_level_ppm)

	# Read noise
	read_noise = 10 * Flux_factor *1e6/mean_level_ppm # ppm

	# Zodiacal noise
	zodiacal_noise = ZLnoise(gal_lat) * Flux_factor *1e6/mean_level_ppm # ppm

	# Systematic noise in ppm
	systematic_noise_ppm = sysnoise / np.sqrt(cad/(60*60)) # ppm / sqrt(hr)


	if verbose:
		print('Galactic latitude', gal_lat)
		print('Systematic noise in ppm', systematic_noise_ppm)
		print('Integrations', integrations)
		print('Pixels', pixels)
		print('Flux factor', Flux_factor)
		print('Mean level ppm', mean_level_ppm)
		print('Shot noise', shot_noise)
		print('Read noise', read_noise)
		print('Zodiacal noise', zodiacal_noise)


	PARAM['Galactic_lat'] = gal_lat
	PARAM['Pixels_in_aper'] = pixels

	noise_vals = np.array([shot_noise, zodiacal_noise, read_noise, systematic_noise_ppm])
	return noise_vals, PARAM # ppm per cadence

def reduce_percentile1(x):
	return np.nanpercentile(x, 99.9, interpolation='lower')
def reduce_percentile2(x):
	return np.nanpercentile(x, 0.5, interpolation='lower')
def reduce_mode(x):
	kde = KDE(x)
	kde.fit(gridsize=2000)

	pdf = kde.density
	x = kde.support
	return x[np.argmax(pdf)]
# =============================================================================
#
# =============================================================================

def compute_onehour_rms(flux, cad):

	if cad==120:
		N=30
	elif cad==1800:
		N=2
	else:
		N=1

	bins = int(np.ceil(len(flux)/N)) + 1

	idx_finite = np.isfinite(flux)
	flux_finite = flux[idx_finite]
	bin_means = np.array([])
	ii = 0;

	for ii in range(bins):
		try:
			m = np.nanmean(flux_finite[ii*N:(ii+1)*N])
			bin_means = np.append(bin_means, m)
		except:
			continue

	# Compute robust RMS value (MAD scaled to RMS)
	RMS = 1.4826*np.nanmedian(np.abs((bin_means - np.nanmedian(bin_means))))
	PTP = np.nanmedian(np.abs(np.diff(flux_finite)))

	return RMS, PTP

#------------------------------------------------------------------------------
class DataValidation(object):


	def __init__(self, input_folders, output_folder=None, validate=True, method='all', colorbysector=False, ext='png', showplots=False, sysnoise=0):

		# Store inputs:
		self.input_folders = input_folders
		self.method = method
		self.extension = ext
		self.show = showplots
		self.outfolders = output_folder
		self.sysnoise = sysnoise
		self.doval = validate
		self.color_by_sector = colorbysector

		#load sqlite to-do files
		if len(self.input_folders)==1:
			if self.outfolders is None:
				path = os.path.join(self.input_folders[0], 'data_validation')
				self.outfolders = path
				if not os.path.exists(self.outfolders):
					os.makedirs(self.outfolders)

		for i, f in enumerate(self.input_folders):
			todo_file = os.path.join(f, 'todo.sqlite')
			logger.debug("TODO file: %s", todo_file)
			if not os.path.exists(todo_file):
				raise ValueError("TODO file not found")

			# Open the SQLite file:
<<<<<<< HEAD
			with contextlib.closing(sqlite3.connect(todo_file)) as conn:
				conn.row_factory = sqlite3.Row
				cursor = conn.cursor()
				
				if self.method == 'all':
					# Create table for diagnostics:
					if self.doval == True:
						cursor.execute('DROP TABLE IF EXISTS datavalidation_raw')
					cursor.execute("""CREATE TABLE IF NOT EXISTS datavalidation_raw (
						priority INT PRIMARY KEY NOT NULL,
						dataval INT, approved Boolean NOT NULL,
						FOREIGN KEY (priority) REFERENCES todolist(priority) ON DELETE CASCADE ON UPDATE CASCADE
					);""")
			
					conn.commit()
				
				self.cursor = cursor
				self.conn = conn
		
				# Run validation
				self.Validations()	
		
		
		
=======
			self.conn = sqlite3.connect(todo_file)
			self.conn.row_factory = sqlite3.Row
			self.cursor = self.conn.cursor()

			if self.method == 'all':
				# Create table for diagnostics:
				if self.doval:
					self.cursor.execute('DROP TABLE IF EXISTS datavalidation_raw')
				self.cursor.execute("""CREATE TABLE IF NOT EXISTS datavalidation_raw (
					priority INT PRIMARY KEY NOT NULL,
					starid BIGINT NOT NULL,
					dataval INT NOT NULL,
					approved BOOLEAN NOT NULL,
					FOREIGN KEY (priority) REFERENCES todolist(priority) ON DELETE CASCADE ON UPDATE CASCADE
				);""")

				self.conn.commit()

	def close(self):
		"""Close DataValidation object and all associated objects."""
		self.cursor.close()
		self.conn.close()

	def __exit__(self, *args):
		self.close()

	def __enter__(self):
		return self

	def search_database(self, select=None, search=None, order_by=None, limit=None, distinct=False):
		"""
		Search list of lightcurves and return a list of tasks/stars matching the given criteria.

		Parameters:
			search (list of strings or None): Conditions to apply to the selection of stars from the database
			order_by (list, string or None): Column to order the database output by.
			limit (int or None): Maximum number of rows to retrieve from the database. If limit is None, all the rows are retrieved.
			distinct (boolean): Boolean indicating if the query should return unique elements only.

		Returns:
			list of dicts: Returns all stars retrieved by the call to the database as dicts/tasks that can be consumed directly by load_lightcurve

		.. codeauthor:: Rasmus Handberg <rasmush@phys.au.dk>
		"""

		logger = logging.getLogger(__name__)

		if select is None:
			select = '*'
		elif isinstance(select, (list, tuple)):
			select = ",".join(select)

		if search is None:
			search = ''
		elif isinstance(search, (list, tuple)):
			search = "WHERE " + " AND ".join(search)
		else:
			search = 'WHERE ' + search

		if order_by is None:
			order_by = ''
		elif isinstance(order_by, (list, tuple)):
			order_by = " ORDER BY " + ",".join(order_by)
		elif isinstance(order_by, six.string_types):
			order_by = " ORDER BY " + order_by

		limit = '' if limit is None else " LIMIT %d" % limit

		query = "SELECT {distinct:s}{select:s} FROM todolist INNER JOIN diagnostics ON todolist.priority=diagnostics.priority LEFT JOIN datavalidation_raw ON todolist.priority=datavalidation_raw.priority {search:s}{order_by:s}{limit:s};".format(
			distinct='DISTINCT ' if distinct else '',
			select=select,
			search=search,
			order_by=order_by,
			limit=limit
		)
		logger.debug("Running query: %s", query)

		# Ask the database: status=1
		self.cursor.execute(query)
		return [dict(row) for row in self.cursor.fetchall()]

>>>>>>> 74afecf9
	def Validations(self):

		if self.method == 'all':
#			val1 = self.plot_magtoflux(return_val=True)
#			val2 = self.plot_pixinaperture(return_val=True)
<<<<<<< HEAD
			val3 = self.plot_contam(return_val=True)		
			
			print(val3)
			
			val4 = self.plot_onehour_noise(return_val=True)
			
			print(val4)
			
#			self.plot_stamp()
#			self.plot_mag_dist()
			
#			from collections import Counter
			val = {val3[key] | val4.get(key, 0) for key in val3.keys()}
			
			print(len(val3), len(val4), len(val))
#			val = val4
#			for i, f in enumerate(self.input_folders):		
=======
#			val3 = self.plot_contam(return_val=True)
			val4 = self.plot_onehour_noise(return_val=True)

#			self.plot_stamp()
#			self.plot_mag_dist()


			val = val4
#			for i, f in enumerate(self.input_folders):
>>>>>>> 74afecf9
#				todo_file = os.path.join(f, 'todo.sqlite')
#				# Open the SQLite file:
#				with contextlib.closing(sqlite3.connect(todo_file)) as conn:
#
#					cursorno = str(i)
#
#					cursor = conn.cursor()
	#				dv = val1[cursorno]['dv']+val2[cursorno]['dv']+val3[cursorno]['dv']+val4[cursorno]['dv']+val5[cursorno]['dv']+val6[cursorno]['dv']
<<<<<<< HEAD
#			dv = val['dv']
			
			dv = np.array(list(val.values()), dtype="int32")
			
			app = np.ones_like(dv, dtype=bool)
			
			#Reject: Small/High apertures; Contamination>1; 
			qf = QualityFlagsBase.filter(dv, DatavalQualityFlags.DEFAULT_BITMASK)
			app[~qf] = 0
					
				
			if self.doval == True:
#				[self.cursor.execute("INSERT INTO datavalidation_raw (priority, starid, dataval, approved) VALUES (?,?,?,?);", (int(v1), int(v2), int(v3), bool(v4))) for v1,v2,v3,v4 in  
#						zip(val['priority'],val['starid'],dv,app)]
				
				
				[self.cursor.execute("INSERT INTO datavalidation_raw (priority, dataval, approved) VALUES (?,?,?);", (int(v1), int(v2), bool(v4))) for v1,v2,v4 in  
						zip(list(val.keys()),dv,app)]
			
=======
			dv = val['dv']



			if self.doval:
				#Reject: Small/High apertures; Contamination>1;
				app = np.ones_like(dv, dtype='bool')
				qf = DatavalQualityFlags.filter(dv)
				app[~qf] = False

				[self.cursor.execute("INSERT INTO datavalidation_raw (priority, starid, dataval, approved) VALUES (?,?,?,?);", (int(v1), int(v2), int(v3), bool(v4))) for v1,v2,v3,v4 in
						zip(val['priority'],val['starid'],dv,app)]

>>>>>>> 74afecf9
				self.conn.commit()


		elif self.method == 'mag2flux':
			self.plot_magtoflux()
		elif self.method == 'pixvsmag':
			self.plot_pixinaperture()
		elif self.method == 'stamp':
			self.plot_stamp()
		elif self.method == 'magdist':
			self.plot_mag_dist()
		elif self.method == 'noise':
			self.plot_onehour_noise()
		elif self.method == 'magdist':
			self.plot_mag_dist()
		elif self.method == 'contam':
			self.plot_contam()



	# =============================================================================
	#
	# =============================================================================

	def plot_contam(self, return_val=False):


		"""
		Function to plot the contamination against the stellar TESS magnitudes

		.. codeauthor:: Mikkel N. Lund <mikkelnl@phys.au.dk>
		"""

		logger=logging.getLogger(__name__)

		logger.info('------------------------------------------')
		logger.info('Plotting Contamination vs. Magnitude')




		fig = plt.figure(figsize=(10, 5))
		fig.subplots_adjust(left=0.145, wspace=0.3, top=0.945, bottom=0.145, right=0.975)
		ax1 = fig.add_subplot(211)
		ax2 = fig.add_subplot(212)

		star_vals = self.search_database(search=['status in (1,3)'], select=['todolist.priority','todolist.sector','todolist.starid','method','todolist.datasource','todolist.tmag','contamination'])

		if self.color_by_sector:
			sec = np.array([star['sector'] for star in star_vals], dtype=int)
			sectors = np.array(list(set(sec)))
			if len(sectors)>1:
				norm = colors.Normalize(vmin=1, vmax=len(sectors))
				scalarMap = cmx.ScalarMappable(norm=norm, cmap=plt.get_cmap('Set1') )
				rgba_color = np.array([scalarMap.to_rgba(s) for s in sec])
			else:
				rgba_color = 'k'
		else:
			rgba_color = 'k'


		tmags = np.array([star['tmag'] for star in star_vals], dtype=float)
		cont = np.array([star['contamination'] for star in star_vals], dtype=float)
		tics = np.array([star['starid'] for star in star_vals])
		pri = np.array([star['priority'] for star in star_vals], dtype=str)
		source = np.array([star['datasource'] for star in star_vals], dtype=str)



		# Indices for plotting
		idx_high_ffi = (cont>1) & (source=='ffi')
		idx_high_tpf = (cont>1) & (source=='tpf')
		idx_low_ffi = (cont<=1) & (source=='ffi')
		idx_low_tpf = (cont<=1) & (source=='tpf')
		cont[idx_high_ffi] = 1.1
		cont[idx_high_tpf] = 1.1

		# Remove nan contaminations (should be only from Halo targets)
		cont[np.isnan(cont)] = 1.2

		# Plot individual contamination points
		ax1.scatter(tmags[idx_low_ffi], cont[idx_low_ffi], marker='o', facecolors=rgba_color, color=rgba_color, alpha=0.1)
		ax2.scatter(tmags[idx_low_tpf], cont[idx_low_tpf], marker='o', facecolors=rgba_color, color=rgba_color, alpha=0.1)
		ax1.scatter(tmags[idx_high_ffi], cont[idx_high_ffi], marker='o', facecolors='None', color=rgba_color, alpha=0.9)
		ax1.scatter(tmags[(cont==1.2) & (source=='ffi')], cont[(cont==1.2) & (source=='ffi')], marker='o', facecolors='None', color='r', alpha=0.9)
		ax2.scatter(tmags[idx_high_tpf], cont[idx_high_tpf], marker='o', facecolors='None', color=rgba_color, alpha=0.9)
		ax2.scatter(tmags[(cont==1.2) & (source=='tpf')], cont[(cont==1.2) & (source=='tpf')], marker='o', facecolors='None', color='r', alpha=0.9)

		# Indices for finding validation limit
#		idx_low = (cont<=1)
		# Compute median-bin curve
#		bin_means, bin_edges, binnumber = binning(tmags[idx_low], cont[idx_low], statistic='median', bins=15, range=(np.nanmin(tmags),np.nanmax(tmags)))
#		bin_width = (bin_edges[1] - bin_edges[0])
#		bin_centers = bin_edges[1:] - bin_width/2

		xmax = np.arange(0, 20, 1)
		ymax = np.array([0.1, 0.1, 0.1, 0.1, 0.1, 0.1, 0.12, 0.2, 0.3, 0.45, 0.6, 0.7, 0.8, 0.9, 0.9, 0.9, 0.9, 0.9, 0.9, 0.9])


		# Plot median-bin curve (1 and 5 times standadised MAD)
#		ax1.scatter(bin_centers, 1.4826*bin_means, marker='o', color='r')
#		ax1.scatter(bin_centers, 1.4826*5*bin_means, marker='.', color='r')
		ax1.plot(xmax, ymax, marker='.', color='r', ls='-')
		ax2.plot(xmax, ymax, marker='.', color='r', ls='-')

		cont_vs_mag = INT.InterpolatedUnivariateSpline(xmax, ymax)
#		mags = np.linspace(np.nanmin(tmags),np.nanmax(tmags),100)
<<<<<<< HEAD
			
=======

		# Assign validation bits
		if return_val:
			val = {}
			val['dv'] = np.zeros_like(pri, dtype="int32")
			val['dv'][cont>=1] |= DatavalQualityFlags.ContaminationOne
			val['dv'][(cont>cont_vs_mag(tmags)) & (cont<1)] |= DatavalQualityFlags.ContaminationHigh
			val['priority'] = pri
			val['starid'] = tics

>>>>>>> 74afecf9
		ax1.set_xlim([np.min(tmags[(source=='ffi')])-0.5, np.max(tmags[(source=='ffi')])+0.5])
		ax2.set_xlim([np.min(tmags[(source=='tpf')])-0.5, np.max(tmags[(source=='tpf')])+0.5])

		# Plotting stuff
		for axx in np.array([ax1, ax2]):
#			axx.plot(mags, cont_vs_mag(mags))

			axx.set_ylim([-0.05, 1.3])

			axx.axhline(y=0, ls='--', color='k', zorder=-1)
			axx.axhline(y=1.1, ls=':', color='k', zorder=-1)
			axx.axhline(y=1.2, ls=':', color='r', zorder=-1)
			axx.axhline(y=1, ls=':', color='k', zorder=-1)
			axx.set_xlabel('TESS magnitude', fontsize=16, labelpad=10)
			axx.set_ylabel('Contamination', fontsize=16, labelpad=10)

			axx.xaxis.set_major_locator(MultipleLocator(2))
			axx.xaxis.set_minor_locator(MultipleLocator(1))
			axx.yaxis.set_major_locator(MultipleLocator(0.2))
			axx.yaxis.set_minor_locator(MultipleLocator(0.1))
			axx.tick_params(direction='out', which='both', pad=5, length=3)
			axx.tick_params(which='major', pad=6, length=5,labelsize='15')
			axx.yaxis.set_ticks_position('both')
#			axx.legend(loc='upper left', prop={'size': 12})
<<<<<<< HEAD
		
		
		# Assign validation bits
		if return_val:
			val0 = {}
			val0['dv'] = np.zeros_like(pri, dtype="int32")
			val0['dv'][cont>=1] |= DatavalQualityFlags.ContaminationOne
			val0['dv'][(cont>cont_vs_mag(tmags)) & (cont<1)] |= DatavalQualityFlags.ContaminationHigh
			val0['priority'] = pri
						
			val = dict(zip(val0['priority'], val0['dv']))
			
			
=======

>>>>>>> 74afecf9
		###########
		filename = 'contam.%s' %self.extension
		fig.savefig(os.path.join(self.outfolders, filename))

		if self.show:
			plt.show()
		else:
			plt.close('all')

		if return_val:
			return val


	# =============================================================================
	#
	# =============================================================================

	def plot_onehour_noise(self, return_val=False):

		"""
		Function to plot the light curve noise against the stellar TESS magnitudes

		.. codeauthor:: Mikkel N. Lund <mikkelnl@phys.au.dk>
		"""

		logger=logging.getLogger(__name__)

		logger.info('------------------------------------------')
		logger.info('Plotting Noise vs. Magnitude')
<<<<<<< HEAD
		
	
=======

#		norm = colors.Normalize(vmin=1, vmax=len(self.cursors)+6)
#		scalarMap = cmx.ScalarMappable(norm=norm, cmap=plt.get_cmap('Set1') )


>>>>>>> 74afecf9
		fig1 = plt.figure(figsize=(15, 5))
		fig1.subplots_adjust(left=0.145, wspace=0.3, top=0.945, bottom=0.145, right=0.975)
		ax11 = fig1.add_subplot(121)
		ax12 = fig1.add_subplot(122)

		fig2 = plt.figure(figsize=(15, 5))
		fig2.subplots_adjust(left=0.145, wspace=0.3, top=0.945, bottom=0.145, right=0.975)
		ax21 = fig2.add_subplot(121)
		ax22 = fig2.add_subplot(122)

		PARAM = {}

		star_vals = self.search_database(search=['status in (1,3)'], select=['todolist.priority','todolist.starid','todolist.datasource','todolist.sector','todolist.tmag','rms_hour','ptp','ccd'])

		if self.color_by_sector:
			sec = np.array([star['sector'] for star in star_vals], dtype=int)
			sectors = np.array(list(set(sec)))
			if len(sectors)>1:
				norm = colors.Normalize(vmin=1, vmax=len(sectors))
				scalarMap = cmx.ScalarMappable(norm=norm, cmap=plt.get_cmap('Set1') )
				rgba_color = np.array([scalarMap.to_rgba(s) for s in sec])
			else:
				rgba_color = 'k'
		else:
			rgba_color = 'k'


		tmags = np.array([star['tmag'] for star in star_vals], dtype=float)
		pri = np.array([star['priority'] for star in star_vals], dtype=str)
		rms = np.array([star['rms_hour']*1e6 for star in star_vals], dtype=float)
		ptp = np.array([star['ptp']*1e6 for star in star_vals], dtype=float)
		source = np.array([star['datasource'] for star in star_vals], dtype=str)
		tics = np.array([star['starid'] for star in star_vals], dtype=str)

		# TODO: Update elat+elon based on observing sector?
<<<<<<< HEAD
		PARAM['RA'] = 0
		PARAM['DEC'] = 0
			
=======
		PARAM['RA'] = 0#hdu[0].header['RA_OBJ']
		PARAM['DEC'] = 0#hdu[0].header['DEC_OBJ']


>>>>>>> 74afecf9
		idx_lc = (source=='ffi') & (rms!=0)
		idx_sc = (source=='tpf') & (rms!=0)

		ax11.scatter(tmags[idx_lc], rms[idx_lc], marker='o', facecolors=rgba_color, edgecolor=rgba_color, alpha=0.1, label='30-min cadence')
		ax12.scatter(tmags[idx_sc], rms[idx_sc], marker='o', facecolors=rgba_color, edgecolor=rgba_color, alpha=0.1, label='2-min cadence')

		ax21.scatter(tmags[idx_lc], ptp[idx_lc], marker='o', facecolors=rgba_color, edgecolor=rgba_color, alpha=0.1, label='30-min cadence')
		ax22.scatter(tmags[idx_sc], ptp[idx_sc], marker='o', facecolors=rgba_color, edgecolor=rgba_color, alpha=0.1, label='2-min cadence')
<<<<<<< HEAD
	
		# Plot theoretical lines
		mags = np.linspace(np.min(tmags)-0.5, np.max(tmags)+0.5, 50)
		vals_rms_tpf = np.zeros([len(mags), 4])
		vals_rms_ffi = np.zeros([len(mags), 4])
		vals_ptp_ffi = np.zeros([len(mags), 4])
		vals_ptp_tpf = np.zeros([len(mags), 4])
		
		# Expected *1-hour* RMS noise fii
		for i in range(len(mags)):
			vals_rms_ffi[i,:], _ = phot_noise(mags[i], 5775, 3600, PARAM, cadpix='1800', sysnoise=self.sysnoise, verbose=False)
		tot_noise_rms_ffi = np.sqrt(np.sum(vals_rms_ffi**2, axis=1))
		
		ax11.semilogy(mags, vals_rms_ffi[:, 0], 'r-')
		ax11.semilogy(mags, vals_rms_ffi[:, 1], 'g--')
		ax11.semilogy(mags, vals_rms_ffi[:, 2], '-')
		ax11.semilogy(mags, tot_noise_rms_ffi, 'k-')
		ax11.axhline(y=self.sysnoise, color='b', ls='--')
		
		# Expected *1-hour* RMS noise tpf
		for i in range(len(mags)):
			vals_rms_tpf[i,:], _ = phot_noise(mags[i], 5775, 3600, PARAM, cadpix='120', sysnoise=self.sysnoise, verbose=False)
		tot_noise_rms_tpf = np.sqrt(np.sum(vals_rms_tpf**2, axis=1))
		
		ax12.semilogy(mags, vals_rms_tpf[:, 0], 'r-')
		ax12.semilogy(mags, vals_rms_tpf[:, 1], 'g--')
		ax12.semilogy(mags, vals_rms_tpf[:, 2], '-')
		ax12.semilogy(mags, tot_noise_rms_tpf, 'k-')
=======





		# Plot theoretical lines
		mags = np.linspace(np.min(tmags)-0.5, np.max(tmags)+0.5, 50)
		vals = np.zeros([len(mags), 4])
		vals2 = np.zeros([len(mags), 4])

		# Expected *1-hour* RMS noise
		for i in range(len(mags)):
			vals[i,:], _ = phot_noise(mags[i], 5775, 3600, PARAM, cadpix='1800', sysnoise=self.sysnoise, verbose=False)

		ax11.semilogy(mags, vals[:, 0], 'r-')
		ax11.semilogy(mags, vals[:, 1], 'g--')
		ax11.semilogy(mags, vals[:, 2], '-')
		ax11.semilogy(mags, np.sqrt(np.sum(vals**2, axis=1)), 'k-')
		ax11.axhline(y=self.sysnoise, color='b', ls='--')

		for i in range(len(mags)):
			vals[i,:], _ = phot_noise(mags[i], 5775, 3600, PARAM, cadpix='120', sysnoise=self.sysnoise, verbose=False)

		ax12.semilogy(mags, vals[:, 0], 'r-')
		ax12.semilogy(mags, vals[:, 1], 'g--')
		ax12.semilogy(mags, vals[:, 2], '-')
		ax12.semilogy(mags, np.sqrt(np.sum(vals**2, axis=1)), 'k-')
>>>>>>> 74afecf9
		ax12.axhline(y=self.sysnoise, color='b', ls='--')

		# Expected ptp for 30-min
		for i in range(len(mags)):
<<<<<<< HEAD
			vals_ptp_ffi[i,:], _ = phot_noise(mags[i], 5775, 1800, PARAM, cadpix='1800', sysnoise=self.sysnoise, verbose=False)
		tot_noise_ptp_ffi = np.sqrt(np.sum(vals_ptp_ffi**2, axis=1))
		
		ax21.semilogy(mags, vals_ptp_ffi[:, 0], 'r-')
		ax21.semilogy(mags, vals_ptp_ffi[:, 1], 'g--')
		ax21.semilogy(mags, vals_ptp_ffi[:, 2], '-')
		ax21.semilogy(mags, tot_noise_ptp_ffi, 'k-')
=======
			vals[i,:], _ = phot_noise(mags[i], 5775, 1800, PARAM, cadpix='1800', sysnoise=self.sysnoise, verbose=False)

		ax21.semilogy(mags, vals[:, 0], 'r-')
		ax21.semilogy(mags, vals[:, 1], 'g--')
		ax21.semilogy(mags, vals[:, 2], '-')
		ax21.semilogy(mags, np.sqrt(np.sum(vals**2, axis=1)), 'k-')
>>>>>>> 74afecf9
		ax21.axhline(y=self.sysnoise, color='b', ls='--')

		# Expected ptp for 2-min
		for i in range(len(mags)):
<<<<<<< HEAD
			vals_ptp_tpf[i,:], _ = phot_noise(mags[i], 5775, 120, PARAM, cadpix='120', sysnoise=self.sysnoise, verbose=False)
		tot_noise_ptp_tpf = np.sqrt(np.sum(vals_ptp_tpf**2, axis=1))
		
		
		ax22.semilogy(mags, vals_ptp_tpf[:, 0], 'r-')
		ax22.semilogy(mags, vals_ptp_tpf[:, 1], 'g--')
		ax22.semilogy(mags, vals_ptp_tpf[:, 2], '-')
		ax22.semilogy(mags, tot_noise_ptp_tpf, 'k-')
		ax22.axhline(y=self.sysnoise, color='b', ls='--')
		
		ptp_tpf_vs_mag = INT.UnivariateSpline(mags, tot_noise_ptp_tpf)
		ptp_ffi_vs_mag = INT.UnivariateSpline(mags, tot_noise_ptp_ffi)
		rms_tpf_vs_mag = INT.UnivariateSpline(mags, tot_noise_rms_tpf)
		rms_ffi_vs_mag = INT.UnivariateSpline(mags, tot_noise_rms_ffi)

#		print(tics[idx_sc][(ptp[idx_sc] < 0.5*ptp_tpf_vs_mag(tmags[idx_sc]))])
#		print(ptp[idx_sc][(ptp[idx_sc] < 0.5*ptp_tpf_vs_mag(tmags[idx_sc]))])
#		print(tmags[idx_sc][(ptp[idx_sc] < 0.5*ptp_tpf_vs_mag(tmags[idx_sc]))])
		
=======
			vals2[i,:], _ = phot_noise(mags[i], 5775, 120, PARAM, cadpix='120', sysnoise=self.sysnoise, verbose=False)

		ax22.semilogy(mags, vals2[:, 0], 'r-')
		ax22.semilogy(mags, vals2[:, 1], 'g--')
		ax22.semilogy(mags, vals2[:, 2], '-')
		ax22.semilogy(mags, np.sqrt(np.sum(vals2**2, axis=1)), 'k-')
		ax22.axhline(y=self.sysnoise, color='b', ls='--')


		noi_vs_mag = INT.UnivariateSpline(mags, vals2[:, 0])

		print(tics[idx_sc][(ptp[idx_sc] < 0.5*noi_vs_mag(tmags[idx_sc]))])
		print(ptp[idx_sc][(ptp[idx_sc] < 0.5*noi_vs_mag(tmags[idx_sc]))])
		print(tmags[idx_sc][(ptp[idx_sc] < 0.5*noi_vs_mag(tmags[idx_sc]))])


		plt.figure()
		idxxx = (ptp[idx_sc] < 0.5*noi_vs_mag(tmags[idx_sc]))
		plt.plot(mags, noi_vs_mag(mags))
		plt.scatter(tmags[idx_sc][idxxx], ptp[idx_sc][idxxx])

#		noi_vs_mag = INT.UnivariateSpline(mags, tot_noise)
#		idx = (rms_tmag_vals[:, 1]/noi_vs_mag(rms_tmag_vals[:, 0]) < 1)
#		print([int(x) for x in rms_tmag_vals[idx, -1]])
#		print([x for x in rms_tmag_vals[idx, 0]])


>>>>>>> 74afecf9
		ax11.set_ylabel(r'$\rm RMS\,\, (ppm\,\, hr^{-1})$', fontsize=16, labelpad=10)
		ax21.set_ylabel('point-to-point MDV (ppm)', fontsize=16, labelpad=10)

		for axx in np.array([ax11, ax12, ax21, ax22]):
			axx.set_xlim([np.min(tmags)-0.5, np.max(tmags)+0.5])
			axx.set_xlabel('TESS magnitude', fontsize=16, labelpad=10)
			axx.xaxis.set_major_locator(MultipleLocator(2))
			axx.xaxis.set_minor_locator(MultipleLocator(1))
			axx.tick_params(direction='out', which='both', pad=5, length=3)
			axx.tick_params(which='major', pad=6, length=5,labelsize='15')
			axx.yaxis.set_ticks_position('both')
			axx.set_yscale("log", nonposy='clip')
			axx.legend(loc='upper left', prop={'size': 12})

		###########

		filename = 'rms.%s' %self.extension
		filename2 = 'ptp.%s' %self.extension

		fig1.savefig(os.path.join(self.outfolders, filename))
		fig2.savefig(os.path.join(self.outfolders, filename2))


		# Assign validation bits, for both FFI and TPF
<<<<<<< HEAD
		if return_val:
		
#			val0 = {}
			dv = np.zeros_like(pri, dtype="int32")
			dv[idx_sc][(ptp[idx_sc] < ptp_tpf_vs_mag(tmags[idx_sc]))] |= DatavalQualityFlags.LowPTP
			dv[idx_lc][(ptp[idx_lc] < ptp_ffi_vs_mag(tmags[idx_lc]))] |= DatavalQualityFlags.LowPTP
			dv[idx_sc][(rms[idx_sc] < rms_tpf_vs_mag(tmags[idx_sc]))] |= DatavalQualityFlags.LowRMS
			dv[idx_lc][(rms[idx_lc] < rms_ffi_vs_mag(tmags[idx_lc]))] |= DatavalQualityFlags.LowRMS
#			val0['dv'] = 
#			val0['dv'][idx_sc][(ptp[idx_sc] < ptp_tpf_vs_mag(tmags[idx_sc]))] |= DatavalQualityFlags.LowPTP
#			val0['dv'][idx_lc][(ptp[idx_lc] < ptp_ffi_vs_mag(tmags[idx_lc]))] |= DatavalQualityFlags.LowPTP
#			val0['dv'][idx_sc][(rms[idx_sc] < rms_tpf_vs_mag(tmags[idx_sc]))] |= DatavalQualityFlags.LowRMS
#			val0['dv'][idx_lc][(rms[idx_lc] < rms_ffi_vs_mag(tmags[idx_lc]))] |= DatavalQualityFlags.LowRMS
					
#			val0['priority'] = np.zeros_like(pri, dtype=str)
			prio = np.zeros_like(pri, dtype=str)
			prio[idx_lc] = pri[idx_lc]
			prio[idx_sc] = pri[idx_sc]
#			val0['priority'][idx_lc] = pri[idx_lc]
#			val0['priority'][idx_sc] = pri[idx_sc]
						
			
			
			val = dict(zip(prio, dv))
			
			print(len(dv), len(pri), len(val))
			
=======
#		if return_val:
#			val = {}
#			val['dv'] = np.zeros_like(pri, dtype="int32")
#			val['dv'][idx_lc & (masksizes[idx_lc]==4)] |= DatavalQualityFlags.MinimalMask
#			val['dv'][idx_lc & (masksizes[idx_lc]<min_bound(tmags[idx_lc])) & (masksizes[idx_lc]>0) & (masksizes[idx_lc]!=4)] |= DatavalQualityFlags.SmallMask
#			val['dv'][idx_lc & (masksizes[idx_lc]>max_bound(tmags[idx_lc]))] |= DatavalQualityFlags.LargeMask
#
#			val['dv'][idx_sc & (masksizes[idx_sc]==4)] |= DatavalQualityFlags.MinimalMask
#			val['dv'][idx_sc & (masksizes[idx_sc]<min_bound(tmags[idx_sc])) & (masksizes[idx_sc]>0) & (masksizes[idx_sc]!=4)] |= DatavalQualityFlags.SmallMask
#
#			val['priority'] = np.zeros_like(pri, dtype="int32")
#			val['starid'] = np.zeros_like(pri, dtype="int32")
#
#			val['priority'][idx_lc] = pri[idx_lc]
#			val['priority'][idx_sc] = pri[idx_sc]
#
#			val['starid'][idx_lc] = tics[idx_lc]
#			val['starid'][idx_sc] = tics[idx_sc]



>>>>>>> 74afecf9
		if self.show:
			plt.show()
		else:
			plt.close('all')
<<<<<<< HEAD
	
		if return_val:
			return val
	
=======

#		if return_val:
#			return val

>>>>>>> 74afecf9
	# =============================================================================
	#
	# =============================================================================

	def plot_pixinaperture(self, return_val=False):

		"""
		Function to plot number of pixels in determined apertures against the stellar TESS magnitudes

		.. codeauthor:: Mikkel N. Lund <mikkelnl@phys.au.dk>
		"""

		logger=logging.getLogger(__name__)

		logger.info('------------------------------------------')
		logger.info('Plotting Pixels in aperture vs. Magnitude')

		fig = plt.figure(figsize=(15, 5))
		ax1 = fig.add_subplot(121)
		ax2 = fig.add_subplot(122)
		fig.subplots_adjust(left=0.14, wspace=0.3, top=0.94, bottom=0.155, right=0.96)


		if self.doval:
			star_vals = self.search_database(search=['status in (1,3)'], select=['todolist.priority','todolist.ccd','todolist.starid','todolist.datasource','todolist.sector','todolist.tmag','diagnostics.mask_size','diagnostics.contamination','todolist.camera'])
		else:
			star_vals = self.search_database(search=['status in (1,3)'], select=['todolist.priority','todolist.ccd','todolist.starid','todolist.datasource','todolist.sector','todolist.tmag','diagnostics.mask_size','diagnostics.contamination','todolist.camera','datavalidation_raw.dataval'])



		if self.color_by_sector:
			sec = np.array([star['sector'] for star in star_vals], dtype=int)
			sectors = np.array(list(set(sec)))
			if len(sectors)>1:
				norm = colors.Normalize(vmin=1, vmax=len(sectors))
				scalarMap = cmx.ScalarMappable(norm=norm, cmap=plt.get_cmap('Set1') )
				rgba_color = np.array([scalarMap.to_rgba(s) for s in sec])
			else:
				rgba_color = 'k'
		else:
			rgba_color = 'k'



		tmags = np.array([star['tmag'] for star in star_vals], dtype=float)
		masksizes = np.array([star['mask_size'] for star in star_vals], dtype=float)
		contam = np.array([star['contamination'] for star in star_vals], dtype=float)
		source = np.array([star['datasource'] for star in star_vals], dtype=str)
		pri = np.array([star['priority'] for star in star_vals], dtype=int)

		dataval = np.zeros_like(pri)
		if not self.doval:
			dataval = np.array([star['dataval'] for star in star_vals], dtype=int)

		tics = np.array([star['starid'] for star in star_vals], dtype=str)

#		cats = {}
#		for cams in list(set(camera)):
#			cats[cams] = {}
#			for jj in range(4):
#				cam_file = os.path.join(self.input_folders[0], 'catalog_camera' + str(int(cams)) +'_ccd' + str(jj+1) + '.sqlite')
##				with contextlib.closing(sqlite3.connect(cam_file)) as conn:
#				with sqlite3.connect(cam_file) as conn:
#					conn.row_factory = sqlite3.Row
#					cursor = conn.cursor()
#
#					cats[cams][str(jj+1)] = cursor

#		cams_cen = {}
#		cams_cen['1','ra'] = 324.566998914166
#		cams_cen['1','decl'] = -33.172999301379
#		cams_cen['2','ra'] = 338.5766
#		cams_cen['2','decl'] = -55.0789
#		cams_cen['3','ra'] = 19.4927
#		cams_cen['3','decl'] = -71.9781
#		cams_cen['4','ra'] = 90.0042
#		cams_cen['4','decl'] = -66.5647
#
#		dists = np.zeros(len(tics))
#		for ii, tic in enumerate(tics):
#			query = "SELECT ra,decl FROM catalog where starid=%s" %tic
#			# Ask the database: status=1
#			cc = cats[camera[ii]][str(ccds[ii])]
#			cc.execute(query)
#			star_vals = cc.fetchone()
#			dists[ii] = sphere_distance(star_vals['ra'], star_vals['decl'], cams_cen[camera[ii],'ra'], cams_cen[camera[ii],'decl'])


		contam[np.isnan(contam)] = 0

		norm = colors.Normalize(vmin=0, vmax=1)
#		scalarMap = cmx.ScalarMappable(norm=norm, cmap=plt.get_cmap('viridis') )
#		rgba_color = np.array([scalarMap.to_rgba(s) for s in contam])

		# Get rid of stupid halo targets
		masksizes[np.isnan(masksizes)] = 0

		idx_lc = (source=='ffi')
		idx_sc = (source=='tpf')

		idx_lc0 = (source=='ffi') & (dataval&(32+64) == 0)
		idx_sc0 = (source=='tpf') & (dataval&(32+64) == 0)

		idx_lc1 = (source=='ffi') & (dataval&(32+64) != 0)
		idx_sc1 = (source=='tpf') & (dataval&(32+64) != 0)



		ax1.scatter(tmags[idx_lc0], masksizes[idx_lc0], marker='o', c=contam[idx_lc0], alpha=0.5, norm=norm, cmap=plt.get_cmap('PuOr'), label='30-min cadence')
		ax1.scatter(tmags[idx_lc1], masksizes[idx_lc1], marker='.', c=contam[idx_lc1], alpha=0.2, norm=norm, cmap=plt.get_cmap('PuOr'))

		ax2.scatter(tmags[idx_sc0], masksizes[idx_sc0], marker='o', c=contam[idx_sc0], alpha=0.5, norm=norm, cmap=plt.get_cmap('PuOr'), label='2-min cadence')
		ax2.scatter(tmags[idx_sc1], masksizes[idx_sc1], marker='.', c=contam[idx_sc1], alpha=0.2, norm=norm, cmap=plt.get_cmap('PuOr'))


		print(tics[idx_sc1], tmags[idx_sc1], masksizes[idx_sc1])

		# Compute median-bin curve
		bin_means, bin_edges, binnumber = binning(tmags[idx_lc], masksizes[idx_lc], statistic='median', bins=15, range=(np.nanmin(tmags[idx_lc]),np.nanmax(tmags[idx_lc])))
		bin_width = (bin_edges[1] - bin_edges[0]);		bin_centers = bin_edges[1:] - bin_width/2
		ax1.scatter(bin_centers, bin_means, marker='o', color='r')


		print(repr(bin_centers))
		print(repr(bin_means))
#		pix_vs_mag = INT.InterpolatedUnivariateSpline(bin_centers, bin_means)


		bin_means, bin_edges, binnumber = binning(tmags[idx_sc], masksizes[idx_sc], statistic='median', bins=15, range=(np.nanmin(tmags[idx_sc]),np.nanmax(tmags[idx_sc])))
		bin_width = (bin_edges[1] - bin_edges[0]);		bin_centers = bin_edges[1:] - bin_width/2
		ax2.scatter(bin_centers, bin_means, marker='o', color='r')

		print(repr(bin_centers))
		print(repr(bin_means))
#		normed0 = masksizes[idx_lc]/med_vs_mag(tmags[idx_lc])
#		normed1 = masksizes[idx_lc]-pix_vs_mag(tmags[idx_lc])


#		bin_mad, bin_edges, binnumber = binning(tmags[idx_lc], np.abs(normed1), statistic='median', bins=15, range=(np.nanmin(tmags[idx_lc]),np.nanmax(tmags[idx_lc])))
#		bin_width = (bin_edges[1] - bin_edges[0]);		bin_centers = bin_edges[1:] - bin_width/2
#		bin_var = bin_mad*1.4826
#		var_vs_mag = INT.InterpolatedUnivariateSpline(bin_centers, bin_var)

#		plt.figure()
#		plt.scatter(tmags[idx_lc], normed1/var_vs_mag(tmags[idx_lc]), color=rgba_color[idx_lc], alpha=0.5)
#
#		plt.figure()
#		red = masksizes[idx_lc]/pix_vs_mag(tmags[idx_lc])
#		bin_means, bin_edges, binnumber = binning(contam[idx_lc], red, statistic='median', bins=15, range=(np.nanmin(contam[idx_lc]),1))
#		bin_width = (bin_edges[1] - bin_edges[0]);		bin_centers = bin_edges[1:] - bin_width/2
#		plt.scatter(contam[idx_lc], red, alpha=0.1, color='k')
#		plt.scatter(bin_centers, bin_means, color='r')


		# Plot median-bin curve (1 and 5 times standadised MAD)
#		ax1.scatter(bin_centers, 1.4826*5*bin_means, marker='.', color='r')
#		print(masksizes[(tmags>15) & (source=='tpf')])
#		print(np.max(tmags[idx_lc]))
#		print(bin_centers, bin_means)

#		print(masksizes[idx_lc])
#		print(any(np.isnan(masksizes[idx_lc])))
#		print(pix_vs_mag(tmags[idx_lc]))
#		diff = np.abs(masksizes[idx_lc] - pix_vs_mag(tmags[idx_lc]))

#		fig00=plt.figure()
#		ax00=fig00.add_subplot(111)
#		d = masksizes[idx_lc] - pix_vs_mag(tmags[idx_lc])
#		ax00.hist(d, bins=500)
#		ax00.axvline(x=np.percentile(d, 99.9), c='k')
#		ax00.axvline(x=np.percentile(d, 0.1), c='k')


		# Minimum bound on FFI data
		xmin = np.array([0, 2, 2.7, 3.55, 4.2, 4.8, 5.5, 6.8, 7.6, 8.4, 9.1, 10, 10.5, 11, 11.5, 11.6, 16])
		ymin = np.array([2600, 846, 526, 319, 238, 159, 118, 62, 44, 32, 23, 15.7, 11.15, 8, 5, 4, 4])
		min_bound = INT.InterpolatedUnivariateSpline(xmin, ymin, k=1)
		xmax = np.array([0, 2, 2.7, 3.55, 4.2, 4.8, 5.5, 6.8, 7.6, 8.4, 9.1, 10, 10.5, 11, 11.5, 12, 12.7, 13.3, 14, 14.5, 15, 16])
		ymax = np.array([10000, 3200, 2400, 1400, 1200, 900, 800, 470, 260, 200, 170, 130, 120, 100, 94, 86, 76, 67, 59, 54, 50, 50])
		max_bound = INT.InterpolatedUnivariateSpline(xmax, ymax, k=1)

		ax1.plot(xmin, ymin, marker='o', color='r')
		ax1.plot(xmax, ymax, marker='o', color='r')

		# Minimum bound on TPF data
		xmin_sc = np.array([0, 2, 2.7, 3.55, 4.2, 4.8, 5.5, 6.8, 7.6, 8.4, 9.1, 10, 10.5, 11, 11.5, 11.6, 16, 19])
		ymin_sc = np.array([220, 200, 130, 70, 55, 43, 36, 30, 27, 22, 16, 10, 8, 6, 5, 4, 4, 4])
		min_bound_sc = INT.InterpolatedUnivariateSpline(xmin_sc, ymin_sc, k=1)

		ax2.plot(xmin_sc, ymin_sc, marker='o', color='r')

#		idx_lc2 = (source=='ffi') & (masksizes>4) & (tmags>8)
#		idx_sort = np.argsort(tmags[idx_lc2])
#		perfilt95 = filt.percentile_filter(masksizes[idx_lc2][idx_sort], 99.8, size=1000)
##		perfilt95 = filt.uniform_filter1d(perfilt95, 5000)
#		perfilt95 = filt.gaussian_filter1d(perfilt95, 10000)
#		perfilt05 = filt.percentile_filter(masksizes[idx_lc2][idx_sort], 0.2, size=1000)
##		perfilt05 = filt.uniform_filter1d(perfilt05, 5000)
#		perfilt05 = filt.gaussian_filter1d(perfilt05, 10000)
#
#		ax1.plot(tmags[idx_lc2][idx_sort], perfilt95, color='m')
#		ax1.plot(tmags[idx_lc2][idx_sort], perfilt05, color='m')
#		print(tmags[idx_lc2][idx_sort])
#		perh_vs_mag = INT.interp1d(tmags[idx_lc2][idx_sort], perfilt95)
#		perl_vs_mag = INT.interp1d(tmags[idx_lc2][idx_sort], perfilt05)



#		ticsh = tics[idx_lc][(masksizes[idx_lc]>max_bound(tmags[idx_lc]))]
#		ticsh_m = tmags[idx_lc][(masksizes[idx_lc]>max_bound(tmags[idx_lc]))]
#		ticsh_mm = masksizes[idx_lc][(masksizes[idx_lc]>max_bound(tmags[idx_lc]))]
#		ticsl = tics[idx_lc][(masksizes[idx_lc]<min_bound(tmags[idx_lc]))]
#		ticsl_m = tmags[idx_lc][(masksizes[idx_lc]<min_bound(tmags[idx_lc]))]
#		ticsl_mm = masksizes[idx_lc][(masksizes[idx_lc]<min_bound(tmags[idx_lc]))]

#		ticsl = tics[idx_sc][(masksizes[idx_sc]<min_bound_sc(tmags[idx_sc])) & (masksizes[idx_sc]>0)]
#		ticsl_m = tmags[idx_sc][(masksizes[idx_sc]<min_bound_sc(tmags[idx_sc])) & (masksizes[idx_sc]>0)]
#		ticsl_mm = masksizes[idx_sc][(masksizes[idx_sc]<min_bound_sc(tmags[idx_sc])) & (masksizes[idx_sc]>0) ]

#		print('HIGH')
#
#		for ii, tic in enumerate(ticsh):
#			print(tic, ticsh_m[ii], ticsh_mm[ii])

#		print('LOW')
#		for ii, tic in enumerate(ticsl):
#			print(tic, ticsl_m[ii], ticsl_mm[ii])
#
##		print(len(ticsh))
#		print(len(ticsl))


#		bin_means1, bin_edges1, binnumber1 = binning(tmags[idx_lc], masksizes[idx_lc]-pix_vs_mag(tmags[idx_lc]), statistic=reduce_percentile1, bins=15, range=(np.nanmin(tmags),np.nanmax(tmags)))
#		bin_means2, bin_edges2, binnumber2 = binning(tmags[idx_lc], masksizes[idx_lc]-pix_vs_mag(tmags[idx_lc]), statistic=reduce_percentile2, bins=15, range=(np.nanmin(tmags),np.nanmax(tmags)))
#		bin_means1, bin_edges1, binnumber1 = binning(tmags[idx_lc][d>0], d[d>0], statistic='median', bins=15, range=(np.nanmin(tmags),np.nanmax(tmags)))
#		bin_means2, bin_edges2, binnumber2 = binning(tmags[idx_lc][d<0], d[d<0], statistic='median', bins=15, range=(np.nanmin(tmags),np.nanmax(tmags)))
#		ax1.scatter(bin_centers, bin_means+bin_means1, marker='o', color='b')
#		ax1.scatter(bin_centers, bin_means+5*bin_means1, marker='o', color='b')
#		ax1.scatter(bin_centers, bin_means+4*bin_means2, marker='o', color='b')
#		ax1.scatter(bin_centers, bin_means+bin_means2, marker='o', color='b')
#		ax1.scatter(tmags[idx_lc][idx_sort], P.values, marker='o', color='m')


		# Assign validation bits, for both FFI and TPF
		if return_val:

			val = {}
			val['dv'] = np.zeros_like(pri, dtype="int32")
			val['dv'][idx_lc][(masksizes[idx_lc]==4)] |= DatavalQualityFlags.MinimalMask
			val['dv'][idx_lc][(masksizes[idx_lc]<min_bound(tmags[idx_lc])) & (masksizes[idx_lc]>0) & (masksizes[idx_lc]!=4)] |= DatavalQualityFlags.SmallMask
			val['dv'][idx_lc][(masksizes[idx_lc]>max_bound(tmags[idx_lc]))] |= DatavalQualityFlags.LargeMask

			val['dv'][idx_sc][(masksizes[idx_sc]==4)] |= DatavalQualityFlags.MinimalMask
			val['dv'][idx_sc][(masksizes[idx_sc]<min_bound_sc(tmags[idx_sc])) & (masksizes[idx_sc]>0) & (masksizes[idx_sc]!=4)] |= DatavalQualityFlags.SmallMask

			val['priority'] = np.zeros_like(pri, dtype="int32")
			val['starid'] = np.zeros_like(pri, dtype="int32")

			val['priority'][idx_lc] = pri[idx_lc]
			val['priority'][idx_sc] = pri[idx_sc]

			val['starid'][idx_lc] = tics[idx_lc]
			val['starid'][idx_sc] = tics[idx_sc]


#		mags = np.linspace(np.nanmin(tmags)-1, np.nanmax(tmags)+1, 500)
#		pix = np.asarray([Pixinaperture(m) for m in mags], dtype='float64')
#		ax1.plot(mags, pix, color='k', ls='-')
#		ax2.plot(mags, pix, color='k', ls='-')

		ax1.set_xlim([np.nanmin(tmags[idx_lc])-0.5, np.nanmax(tmags[idx_lc])+0.5])
		ax2.set_xlim([np.nanmin(tmags[idx_sc])-0.5, np.nanmax(tmags[idx_sc])+0.5])
		ax1.set_ylim([0.99, np.nanmax(masksizes)+500])
		ax2.set_ylim([0.99, np.nanmax(masksizes)+500])

		for axx in np.array([ax1, ax2]):
			axx.set_xlabel('TESS magnitude', fontsize=16, labelpad=10)
			axx.set_ylabel('Pixels in aperture', fontsize=16, labelpad=10)
			xtick_major = np.median(np.diff(axx.get_xticks()))
			axx.xaxis.set_minor_locator(MultipleLocator(xtick_major/2))
			ytick_major = np.median(np.diff(axx.get_yticks()))
			axx.yaxis.set_minor_locator(MultipleLocator(ytick_major/2))
			axx.tick_params(direction='out', which='both', pad=5, length=3)
			axx.tick_params(which='major', pad=6, length=5,labelsize='15')
			axx.yaxis.set_ticks_position('both')
			axx.xaxis.set_ticks_position('both')
			axx.set_yscale("log", nonposy='clip')
			axx.yaxis.set_major_formatter(ScalarFormatter())
			axx.legend(loc='upper right', prop={'size': 12})

		filename = 'pix_in_aper.%s' %self.extension
		fig.savefig(os.path.join(self.outfolders, filename))

		if self.show:
			plt.show()
		else:
			plt.close(fig)

		if return_val:
			return val

	# =============================================================================
	#
	# =============================================================================

	def plot_magtoflux(self, return_val=False):
		"""
		Function to plot flux values from apertures against the stellar TESS magnitudes,
		and determine coefficient describing the relation

		.. codeauthor:: Mikkel N. Lund <mikkelnl@phys.au.dk>
		"""

		logger=logging.getLogger(__name__)

		logger.info('--------------------------------------')
		logger.info('Plotting Magnitude to Flux conversion')

		fig = plt.figure(figsize=(15, 5))
		fig.subplots_adjust(left=0.14, wspace=0.3, top=0.94, bottom=0.155, right=0.96)
		ax1 = fig.add_subplot(121)
		ax2 = fig.add_subplot(122)

		fig2 = plt.figure()
		fig2.subplots_adjust(left=0.14, wspace=0.3, top=0.94, bottom=0.155, right=0.96)
		ax21 = fig2.add_subplot(111)

#		fig3 = plt.figure(figsize=(15, 5))
#		fig3.subplots_adjust(left=0.14, wspace=0.3, top=0.94, bottom=0.155, right=0.96)
#		ax31 = fig3.add_subplot(121)
#		ax32 = fig3.add_subplot(122)

		star_vals = self.search_database(search=["status in (1,3)"], select=['todolist.priority','todolist.datasource','todolist.sector','todolist.starid','todolist.tmag','ccd','mean_flux', 'contamination'])

		if self.color_by_sector:
			sec = np.array([star['sector'] for star in star_vals], dtype=int)
			sectors = np.array(list(set(sec)))
			if len(sectors)>1:
				norm = colors.Normalize(vmin=1, vmax=len(sectors))
				scalarMap = cmx.ScalarMappable(norm=norm, cmap=plt.get_cmap('Set1') )
				rgba_color = np.array([scalarMap.to_rgba(s) for s in sec])
			else:
				rgba_color = 'k'
		else:
			rgba_color = 'k'


		tmags = np.array([star['tmag'] for star in star_vals], dtype=float)
		meanfluxes = np.array([star['mean_flux'] for star in star_vals], dtype=float)
		contam = np.array([star['contamination'] for star in star_vals], dtype=float)
		source = np.array([star['datasource'] for star in star_vals], dtype=str)
		tics = np.array([str(star['starid']) for star in star_vals], dtype=str)
		pri = np.array([star['priority'] for star in star_vals], dtype=int)


		idx_lc = (source=='ffi') #& (contam<0.1)
		idx_sc = (source=='tpf') #& (contam<0.1)

		norm = colors.Normalize(vmin=0, vmax=1)
#		ax1.scatter(tmags[idx_lc], meanfluxes[idx_lc], marker='o', facecolors='None', color=rgba_color, alpha=0.1, label='30-min cadence')
		ax1.scatter(tmags[idx_lc], meanfluxes[idx_lc], marker='o', c=contam[idx_lc], norm = norm, cmap=plt.get_cmap('PuOr'), alpha=0.1, label='30-min cadence')
#		ax2.scatter(tmags[idx_sc], meanfluxes[idx_sc], marker='o', facecolors='None', color=rgba_color, alpha=0.1, label='2-min cadence')
		ax2.scatter(tmags[idx_sc], meanfluxes[idx_sc], marker='o', c=contam[idx_sc], norm = norm, cmap=plt.get_cmap('PuOr'), alpha=0.1, label='2-min cadence')

		xmin = np.array([0, 1.5, 9, 12.6, 13, 14, 15, 16, 17, 18, 19])
		ymin = np.array([8e7, 1.8e7, 12500, 250, 59, 5, 1, 1, 1, 1, 1])

		min_bound = INT.InterpolatedUnivariateSpline(xmin, ymin, k=1)


		ax1.plot(xmin, ymin, ls='-', color='r', marker='o')
		ax2.plot(xmin, ymin, ls='-', color='r', marker='o')

#		tics_sc = tics[idx_sc]
#		tics_lc = tics[idx_lc]
#		tt=np.array([t for t in tics_sc if t in tics_lc])
#
#		meanfluxes_lc = np.array([meanfluxes[(tics==t) & (source=='ffi')][0] for t in tt])
#		meanfluxes_sc = np.array([meanfluxes[(tics==t) & (source=='tpf')][0] for t in tt])
#		tmags_lc = np.array([tmags[(tics==t) & (source=='ffi')][0] for t in tt])
#		print('I am here 2')
#
#		rat = np.abs(meanfluxes_lc/meanfluxes_sc - 1)
#		bin_means, bin_edges, binnumber = binning(tmags_lc, rat, statistic='median', bins=15, range=(1.5,10))
#		bin_width = (bin_edges[1] - bin_edges[0])
#		bin_centers = bin_edges[1:] - bin_width/2
#
#		ax32.scatter(tmags_lc, rat, alpha=0.1)
#		ax32.scatter(bin_centers, 1.4826*bin_means, marker='o', color='r')
#		ax32.scatter(bin_centers, 1.4826*3*bin_means, marker='.', color='r')

		idx1 = np.isfinite(meanfluxes) & np.isfinite(tmags) & (source=='ffi') & (contam<0.15)
		idx2 = np.isfinite(meanfluxes) & np.isfinite(tmags) & (source=='tpf') & (contam<0.15)

		logger.info('Optimising coefficient of relation')
		z = lambda c: np.log10(np.nansum(( (meanfluxes[idx1] -  10**(-0.4*(tmags[idx1] - c))) / (contam[idx1]+1) )**2))
		z2 = lambda c: np.log10(np.nansum(( (meanfluxes[idx2] -  10**(-0.4*(tmags[idx2] - c))) / (contam[idx2]+1) )**2))
		cc = OP.minimize(z, 20.5, method='Nelder-Mead', options={'disp':False})
		cc2 = OP.minimize(z2, 20.5, method='Nelder-Mead', options={'disp':False})

		logger.info('Optimisation terminated successfully? %s' %cc.success)
		logger.info('Coefficient is found to be %1.4f' %cc.x)
		logger.info('Coefficient is found to be %1.4f' %cc2.x)

		C=np.linspace(19, 22, 100)
		[ax21.scatter(c, z(c), marker='o', color='k') for c in C]
		[ax21.scatter(c, z2(c), marker='o', color='b') for c in C]
		ax21.axvline(x=cc.x, color='k', label='30-min')
		ax21.axvline(x=cc2.x, color='b', ls='--', label='2-min')
		ax21.set_xlabel('Coefficient')
		ax21.set_ylabel(r'$\chi^2$')
		ax21.legend(loc='upper left', prop={'size': 12})

#		d1 = meanfluxes[idx1]/(10**(-0.4*(tmags[idx1] - cc.x))) - 1
#		d2 = meanfluxes[idx2]/(10**(-0.4*(tmags[idx2] - cc2.x))) - 1
#		ax31.scatter(tmags[idx1], np.abs(d1), alpha=0.1)
#		ax31.scatter(tmags[idx2], np.abs(d2), color='k', alpha=0.1)
#		ax31.axhline(y=0, ls='--', color='k')
#
#		bin_means1, bin_edges1, binnumber1 = binning(tmags[idx1], np.abs(d1), statistic='median', bins=15, range=(1.5,15))
#		bin_width1 = (bin_edges1[1] - bin_edges1[0])
#		bin_centers1 = bin_edges1[1:] - bin_width1/2
#
#		bin_means2, bin_edges2, binnumber2 = binning(tmags[idx2], np.abs(d2), statistic='median', bins=15, range=(1.5,15))
#		bin_width2 = (bin_edges2[1] - bin_edges2[0])
#		bin_centers2 = bin_edges2[1:] - bin_width2/2
#
#		ax31.scatter(bin_centers1, 1.4826*bin_means1, marker='o', color='r')
#		ax31.scatter(bin_centers1, 1.4826*3*bin_means1, marker='.', color='r')
#		ax31.plot(bin_centers1, 1.4826*3*bin_means1, color='r')
#
#		ax31.scatter(bin_centers2, 1.4826*bin_means2, marker='o', color='g')
#		ax31.scatter(bin_centers2, 1.4826*3*bin_means2, marker='.', color='g')
#		ax31.plot(bin_centers2, 1.4826*3*bin_means2, color='g')

		mag = np.linspace(np.nanmin(tmags)-1, np.nanmax(tmags)+1,100)
		ax1.plot(mag, 10**(-0.4*(mag - cc.x)), color='k', ls='--')
		ax2.plot(mag, 10**(-0.4*(mag - cc2.x)), color='k', ls='--')

		ax1.set_xlim([np.nanmin(tmags[source=='ffi'])-1, np.nanmax(tmags[source=='ffi'])+1])
		ax2.set_xlim([np.nanmin(tmags[source=='tpf'])-1, np.nanmax(tmags[source=='tpf'])+1])

		for axx in np.array([ax1, ax2]):
			axx.set_yscale("log", nonposy='clip')

		for axx in np.array([ax1, ax2]):
			axx.set_xlabel('TESS magnitude', fontsize=16, labelpad=10)
			axx.set_xlim([np.nanmin(tmags)-1, np.nanmax(tmags)+1])

			axx.xaxis.set_major_locator(MultipleLocator(2))
			axx.xaxis.set_minor_locator(MultipleLocator(1))

			axx.set_xlim(axx.get_xlim()[::-1])
			axx.tick_params(direction='out', which='both', pad=5, length=3)
			axx.tick_params(which='major', pad=6, length=5,labelsize='15')
			axx.yaxis.set_ticks_position('both')
			axx.xaxis.set_ticks_position('both')
			axx.legend(loc='upper left', prop={'size': 12})

		ax1.text(10, 1e7, r'$\rm Flux = 10^{-0.4\,(T_{mag} - %1.2f)}$' %cc.x, fontsize=14)
		ax1.set_ylabel('Mean flux', fontsize=16, labelpad=10)

		filename = 'mag_to_flux.%s' %self.extension
		filename2 = 'mag_to_flux_optimize.%s' %self.extension
		filename3 = 'mag_to_flux_dev.%s' %self.extension

		fig.savefig(os.path.join(self.outfolders, filename))
		fig2.savefig(os.path.join(self.outfolders, filename2))
#		fig3.savefig(os.path.join(self.outfolders, filename3))


#		# Assign validation bits, for both FFI and TPF
		if return_val:
			val = {}
			val['dv'] = np.zeros_like(pri, dtype="int32")
			val['dv'][meanfluxes<min_bound(tmags)] |= DatavalQualityFlags.MagVsFluxLow
			val['dv'][(~np.isfinite(meanfluxes)) | (meanfluxes<=0)] |= DatavalQualityFlags.InvalidFlux
			val['priority'] = pri
			val['starid'] = tics



		if self.show:
			plt.show(block=True)
		else:
			plt.close('all')

		if return_val:
			return val


	# =========================================================================
	#
	# =========================================================================

	def plot_stamp(self, return_val=False):

		"""
		Function to plot width and height of pixel stamps against the stellar TESS magnitudes

		.. codeauthor:: Mikkel N. Lund <mikkelnl@phys.au.dk>
		"""

		logger=logging.getLogger(__name__)

		logger.info('--------------------------------------')
		logger.info('Plotting Stamp sizes')


		fig1 = plt.figure(figsize=(15, 10))
		ax11 = fig1.add_subplot(221)
		ax12 = fig1.add_subplot(222)
		ax13 = fig1.add_subplot(223)
		ax14 = fig1.add_subplot(224)

		fig2 = plt.figure(figsize=(15, 7))
		ax21 = fig2.add_subplot(121)
		ax22 = fig2.add_subplot(122)


#		norm = colors.Normalize(vmin=0, vmax=len(self.cursors)+5)
#		scalarMap = cmx.ScalarMappable(norm=norm, cmap=plt.get_cmap('Set1') )

		star_vals = self.search_database(search=["status in (1,3)"], select=['todolist.datasource','todolist.sector','todolist.tmag','stamp_resizes','stamp_width','stamp_height','elaptime'])

		if self.color_by_sector:
			sec = np.array([star['sector'] for star in star_vals], dtype=int)
			sectors = np.array(list(set(sec)))
			if len(sectors)>1:
				norm = colors.Normalize(vmin=1, vmax=len(sectors))
				scalarMap = cmx.ScalarMappable(norm=norm, cmap=plt.get_cmap('Set1') )
				rgba_color = np.array([scalarMap.to_rgba(s) for s in sec])
			else:
				rgba_color = 'r'
		else:
			rgba_color = 'r'

		tmags = np.array([star['tmag'] for star in star_vals], dtype=float)
		et = np.array([star['elaptime'] for star in star_vals], dtype=float)
		width = np.array([star['stamp_width'] for star in star_vals], dtype=float)
		height = np.array([star['stamp_height'] for star in star_vals], dtype=float)
		resize = np.array([star['stamp_resizes'] for star in star_vals], dtype=float)
		ds = np.array([star['datasource']=='ffi' for star in star_vals], dtype=bool)

		idx1 = (resize<1) & (ds==True)
		idx2 = (resize<1) & (ds==False)
		idx3 = (resize>0) & (ds==True)
		idx4 = (resize>0) & (ds==False)

		ax12.scatter(tmags[idx1], width[idx1], marker='o', facecolors='None', color=rgba_color, label='30-min cadence, no resize', alpha=0.5, zorder=2)
		ax14.scatter(tmags[idx2], width[idx2], marker='o', facecolors='None', color=rgba_color, label='2-min cadence, no resize', alpha=0.5, zorder=2)

		ax12.scatter(tmags[idx3], width[idx3], marker='o', facecolors='None', color='k', label='30-min cadence, resized', alpha=0.5)
		ax14.scatter(tmags[idx4], width[idx4], marker='o', facecolors='None', color='k', label='2-min cadence, resized', alpha=0.5)

		ax11.scatter(tmags[idx1], height[idx1], marker='o', facecolors='None', color=rgba_color, label='30-min cadence, no resize', alpha=0.5, zorder=2)
		ax13.scatter(tmags[idx2], height[idx2], marker='o', facecolors='None', color=rgba_color, label='2-min cadence, no resize', alpha=0.5, zorder=2)

		ax11.scatter(tmags[idx3], height[idx3], marker='o', facecolors='None', color='k', label='30-min cadence, resized', alpha=0.5)
		ax13.scatter(tmags[idx4], height[idx4], marker='o', facecolors='None', color='k', label='2-min cadence, resized', alpha=0.5)

		bin_means, bin_edges, binnumber = binning(tmags[(ds==True)], height[(ds==True)], statistic='median', bins=20, range=(1.5,10))
		bin_width = (bin_edges[1] - bin_edges[0])
		bin_centers = bin_edges[1:] - bin_width/2

		bin_means2, bin_edges2, binnumber2 = binning(tmags[(ds==True)], width[(ds==True)], statistic='median', bins=20, range=(1.5,10))
		bin_width2 = (bin_edges2[1] - bin_edges2[0])
		bin_centers2 = bin_edges2[1:] - bin_width2/2

#		ax12.scatter(bin_centers2, bin_means2, marker='o', color='b', zorder=3)
#		ax11.scatter(bin_centers, bin_means, marker='o', color='b', zorder=3)

		normalize2 = colors.Normalize(vmin=0, vmax=np.max(resize))
		scalarMap = cmx.ScalarMappable(norm=normalize2, cmap=plt.get_cmap('Set1') )
		for jj in range(0, int(np.max(resize))):
			rgba_color = scalarMap.to_rgba(jj)
			try:
				kde1 = KDE(et[(ds==True)][(resize[(ds==True)]==jj) & (et[(ds==True)]<50)])
				kde1.fit(gridsize=1000)
				ax21.plot(kde1.support, kde1.density, color=rgba_color)
			except:
				pass

		kde1 = KDE(et[(ds==True) & (et<50)])
		kde2 = KDE(et[(ds==False) & (et<50)])
		kde1.fit(gridsize=1000)
		kde2.fit(gridsize=1000)
		ax21.plot(kde1.support, kde1.density, color='k', lw=2, label='30-min cadence')
		ax22.plot(kde2.support, kde2.density, color='k', lw=2, label='2-min candence')
		ax21.set_xlim([0, 50])


		# Decide how many pixels to use based on lookup tables as a function of Tmag:
		mags = np.array([ 0.        ,  0.52631579,  1.05263158,  1.57894737,  2.10526316,
       2.63157895,  3.15789474,  3.68421053,  4.21052632,  4.73684211,
       5.26315789,  5.78947368,  6.31578947,  6.84210526,  7.36842105,
       7.89473684,  8.42105263,  8.94736842,  9.47368421, 10.        ])
		nhei = np.array([831.98319063, 533.58494422, 344.0840884 , 223.73963332,
      147.31365728,  98.77856016,  67.95585074,  48.38157414,
       35.95072974,  28.05639497,  23.043017  ,  19.85922009,
       17.83731732,  16.5532873 ,  15.73785092,  15.21999971,
       14.89113301,  14.68228285,  14.54965042,  14.46542084])
		nwid = np.array([157.71602062, 125.1238281 ,  99.99440209,  80.61896267,
       65.6799962 ,  54.16166547,  45.28073365,  38.4333048 ,
       33.15375951,  29.08309311,  25.94450371,  23.52456986,
       21.65873807,  20.22013336,  19.1109318 ,  18.25570862,
       17.59630936,  17.08789543,  16.69589509,  16.39365266])

		mags2 = np.linspace(np.min(tmags)-0.2, np.max(tmags)+0.2, 500)
		nwid2 = np.array([2*(np.ceil(np.interp(m, mags, nwid))//2)+1 for m in mags2])
		nhei2 = np.array([2*(np.ceil(np.interp(m, mags, nhei))//2)+1 for m in mags2])

		nwid2[(nwid2<15)] = 15
		nhei2[(nhei2<15)] = 15

#		ax12.plot(mags2,nwid2, 'b--')
#		ax11.plot(mags2,nhei2, 'b--')

		ax12.set_ylabel('Stamp width (pixels)', fontsize=16, labelpad=10)
		ax14.set_ylabel('Stamp width (pixels)', fontsize=16, labelpad=10)
		ax11.set_ylabel('Stamp height (pixels)', fontsize=16, labelpad=10)
		ax13.set_ylabel('Stamp height (pixels)', fontsize=16, labelpad=10)

		ax12.yaxis.set_major_locator(MultipleLocator(20))
		ax12.yaxis.set_minor_locator(MultipleLocator(10))

		ax11.yaxis.set_major_locator(MultipleLocator(50))
		ax11.yaxis.set_minor_locator(MultipleLocator(25))

		for axx in np.array([ax11, ax12, ax13, ax14]):
			axx.xaxis.set_major_locator(MultipleLocator(2))
			axx.xaxis.set_minor_locator(MultipleLocator(1))
			axx.tick_params(direction='out', which='both', pad=5, length=3)
			axx.tick_params(which='major', pad=6, length=5,labelsize='15')
			axx.yaxis.set_ticks_position('both')
			axx.xaxis.set_ticks_position('both')
			axx.set_xlabel('TESS magnitude', fontsize=16, labelpad=10)
			axx.legend(loc='upper right', prop={'size': 12})

		for axx in np.array([ax21, ax22]):
			axx.xaxis.set_major_locator(MultipleLocator(5))
			axx.xaxis.set_minor_locator(MultipleLocator(2.5))
			axx.tick_params(direction='out', which='both', pad=5, length=3)
			axx.tick_params(which='major', pad=6, length=5,labelsize='15')
			axx.yaxis.set_ticks_position('both')
			axx.set_xlabel('Calculation time (sec)', fontsize=16, labelpad=10)
			axx.legend(loc='upper right', prop={'size': 12})


		filename = 'stamp_size.%s' %self.extension
		filename2 = 'calc_time.%s' %self.extension

		fig1.savefig(os.path.join(self.outfolders, filename))
		fig2.savefig(os.path.join(self.outfolders, filename2))

		if self.show:
			plt.show()
		else:
			plt.close('all')


	# =============================================================================
	#
	# =============================================================================

	def plot_mag_dist(self):

		"""
		Function to plot magnitude distribution for targets

		.. codeauthor:: Mikkel N. Lund <mikkelnl@phys.au.dk>
		"""

		logger=logging.getLogger(__name__)

		logger.info('--------------------------------------')
		logger.info('Plotting Magnitude distribution')

		fig = plt.figure(figsize=(10,5))
		ax = fig.add_subplot(111)
		fig.subplots_adjust(left=0.14, wspace=0.3, top=0.94, bottom=0.155, right=0.96)

		star_vals = self.search_database(search=["status in (1,3)"], select=['todolist.datasource','todolist.tmag'])

		tmags = np.array([star['tmag'] for star in star_vals])

		print(len(tmags))
		source = np.array([star['datasource'] for star in star_vals])

		idx_lc = (source=='ffi')
		idx_sc = (source=='tpf')

		if sum(idx_lc) > 0:
			kde_lc = KDE(tmags[idx_lc])
			kde_lc.fit(gridsize=1000)
			ax.fill_between(kde_lc.support, 0, kde_lc.density*sum(idx_lc), color='r', alpha=0.3, label='30-min cadence')

		if sum(idx_sc) > 0:
			kde_sc = KDE(tmags[idx_sc])
			kde_sc.fit(gridsize=1000)
			ax.fill_between(kde_sc.support, 0, kde_sc.density*sum(idx_sc), color='b', alpha=0.3, label='2-min cadence')

		kde_all = KDE(tmags)
		kde_all.fit(gridsize=1000)
		ax.plot(kde_all.support, kde_all.density*len(tmags), 'k-', lw=1.5, label='All')

		ax.set_ylim(ymin=0)
		ax.set_xlabel('TESS magnitude', fontsize=16, labelpad=10)
		ax.set_ylabel('Number of stars', fontsize=16, labelpad=10)
		ax.xaxis.set_major_locator(MultipleLocator(2))
		ax.xaxis.set_minor_locator(MultipleLocator(1))
		ax.tick_params(direction='out', which='both', pad=5, length=3)
		ax.tick_params(which='major', pad=6, length=5,labelsize='15')
		ax.yaxis.set_ticks_position('both')
		ax.xaxis.set_ticks_position('both')
		ax.legend(frameon=False, prop={'size':12} ,loc='upper left', borderaxespad=0,handlelength=2.5, handletextpad=0.4)

		filename = 'mag_dist.%s' %self.extension
		fig.savefig(os.path.join(self.outfolders, filename))

		if self.show:
			plt.show()
		else:
			plt.close('all')


#------------------------------------------------------------------------------
if __name__ == '__main__':

	# Parse command line arguments:
	parser = argparse.ArgumentParser(description='Run Data Validation pipeline.')
	parser.add_argument('-m', '--method', help='Corrector method to use.', default='all', choices=('pixvsmag', 'contam', 'mag2flux', 'stamp', 'noise', 'magdist'))
	parser.add_argument('-e', '--ext', help='Extension of plots.', default='png', choices=('png', 'eps'))
	parser.add_argument('-s', '--show', help='Show plots.', action='store_true')
	parser.add_argument('-v', '--validate', help='Compute validation (only run is method is "all").', action='store_true')
	parser.add_argument('-d', '--debug', help='Print debug messages.', action='store_true')
	parser.add_argument('-q', '--quiet', help='Only report warnings and errors.', action='store_true')
	parser.add_argument('-cbs', '--colorbysector', help='Color by sector', action='store_true')
	parser.add_argument('-sn', '--sysnoise', type=float, help='systematic noise level for noise plot.', nargs='?', default=0)
	parser.add_argument('input_folders', type=str, help='Directory to create catalog files in.', nargs='?', default=None)
	parser.add_argument('output_folder', type=str, help='Directory in which to place output if several input folders are given.', nargs='?', default=None)
	args = parser.parse_args()

	# TODO: Remove this before going into production... Baaaaaaddddd Mikkel!
	args.show = True
	args.method = 'all'
	args.validate = True
	args.sysnoise = 5
#	args.input_folders = '/media/mikkelnl/Elements/TESS/S01_tests/lightcurves-2127753/'
	args.input_folders = '/media/mikkelnl/Elements/TESS/S01_tests/lightcurves-combined/'
#	args.input_folders = '/media/mikkelnl/Elements/TESS/S02_tests/'

	if args.output_folder is None and len(args.input_folders.split(';'))>1:
		parser.error("Please specify an output directory!")

	# Set logging level:
	logging_level = logging.INFO
	if args.quiet:
		logging_level = logging.WARNING
	elif args.debug:
		logging_level = logging.DEBUG

	# Setup logging:
	formatter = logging.Formatter('%(asctime)s - %(levelname)s - %(message)s')
	console = logging.StreamHandler()
	console.setFormatter(formatter)
	logger = logging.getLogger(__name__)
	logger.addHandler(console)
	logger.setLevel(logging_level)
	logger_parent = logging.getLogger('corrections')
	logger_parent.addHandler(console)
	logger_parent.setLevel(logging_level)


	logger.info("Loading input data from '%s'", args.input_folders)
	logger.info("Putting output data in '%s'", args.output_folder)

	input_folders = args.input_folders.split(';')

	# Create DataValidation object:
	with DataValidation(input_folders, output_folder=args.output_folder,
		validate=args.validate, method=args.method, colorbysector=args.colorbysector,
		showplots=args.show, ext=args.ext, sysnoise=args.sysnoise) as dataval:

		# Run validation
		dataval.Validations()<|MERGE_RESOLUTION|>--- conflicted
+++ resolved
@@ -240,32 +240,6 @@
 				raise ValueError("TODO file not found")
 
 			# Open the SQLite file:
-<<<<<<< HEAD
-			with contextlib.closing(sqlite3.connect(todo_file)) as conn:
-				conn.row_factory = sqlite3.Row
-				cursor = conn.cursor()
-				
-				if self.method == 'all':
-					# Create table for diagnostics:
-					if self.doval == True:
-						cursor.execute('DROP TABLE IF EXISTS datavalidation_raw')
-					cursor.execute("""CREATE TABLE IF NOT EXISTS datavalidation_raw (
-						priority INT PRIMARY KEY NOT NULL,
-						dataval INT, approved Boolean NOT NULL,
-						FOREIGN KEY (priority) REFERENCES todolist(priority) ON DELETE CASCADE ON UPDATE CASCADE
-					);""")
-			
-					conn.commit()
-				
-				self.cursor = cursor
-				self.conn = conn
-		
-				# Run validation
-				self.Validations()	
-		
-		
-		
-=======
 			self.conn = sqlite3.connect(todo_file)
 			self.conn.row_factory = sqlite3.Row
 			self.cursor = self.conn.cursor()
@@ -347,13 +321,11 @@
 		self.cursor.execute(query)
 		return [dict(row) for row in self.cursor.fetchall()]
 
->>>>>>> 74afecf9
 	def Validations(self):
 
 		if self.method == 'all':
 #			val1 = self.plot_magtoflux(return_val=True)
 #			val2 = self.plot_pixinaperture(return_val=True)
-<<<<<<< HEAD
 			val3 = self.plot_contam(return_val=True)		
 			
 			print(val3)
@@ -371,17 +343,6 @@
 			print(len(val3), len(val4), len(val))
 #			val = val4
 #			for i, f in enumerate(self.input_folders):		
-=======
-#			val3 = self.plot_contam(return_val=True)
-			val4 = self.plot_onehour_noise(return_val=True)
-
-#			self.plot_stamp()
-#			self.plot_mag_dist()
-
-
-			val = val4
-#			for i, f in enumerate(self.input_folders):
->>>>>>> 74afecf9
 #				todo_file = os.path.join(f, 'todo.sqlite')
 #				# Open the SQLite file:
 #				with contextlib.closing(sqlite3.connect(todo_file)) as conn:
@@ -390,7 +351,19 @@
 #
 #					cursor = conn.cursor()
 	#				dv = val1[cursorno]['dv']+val2[cursorno]['dv']+val3[cursorno]['dv']+val4[cursorno]['dv']+val5[cursorno]['dv']+val6[cursorno]['dv']
-<<<<<<< HEAD
+			dv = val['dv']
+
+
+
+			if self.doval:
+				#Reject: Small/High apertures; Contamination>1;
+				app = np.ones_like(dv, dtype='bool')
+				qf = DatavalQualityFlags.filter(dv)
+				app[~qf] = False
+
+				[self.cursor.execute("INSERT INTO datavalidation_raw (priority, starid, dataval, approved) VALUES (?,?,?,?);", (int(v1), int(v2), int(v3), bool(v4))) for v1,v2,v3,v4 in
+						zip(val['priority'],val['starid'],dv,app)]
+
 #			dv = val['dv']
 			
 			dv = np.array(list(val.values()), dtype="int32")
@@ -410,21 +383,6 @@
 				[self.cursor.execute("INSERT INTO datavalidation_raw (priority, dataval, approved) VALUES (?,?,?);", (int(v1), int(v2), bool(v4))) for v1,v2,v4 in  
 						zip(list(val.keys()),dv,app)]
 			
-=======
-			dv = val['dv']
-
-
-
-			if self.doval:
-				#Reject: Small/High apertures; Contamination>1;
-				app = np.ones_like(dv, dtype='bool')
-				qf = DatavalQualityFlags.filter(dv)
-				app[~qf] = False
-
-				[self.cursor.execute("INSERT INTO datavalidation_raw (priority, starid, dataval, approved) VALUES (?,?,?,?);", (int(v1), int(v2), int(v3), bool(v4))) for v1,v2,v3,v4 in
-						zip(val['priority'],val['starid'],dv,app)]
-
->>>>>>> 74afecf9
 				self.conn.commit()
 
 
@@ -532,20 +490,7 @@
 
 		cont_vs_mag = INT.InterpolatedUnivariateSpline(xmax, ymax)
 #		mags = np.linspace(np.nanmin(tmags),np.nanmax(tmags),100)
-<<<<<<< HEAD
-			
-=======
-
-		# Assign validation bits
-		if return_val:
-			val = {}
-			val['dv'] = np.zeros_like(pri, dtype="int32")
-			val['dv'][cont>=1] |= DatavalQualityFlags.ContaminationOne
-			val['dv'][(cont>cont_vs_mag(tmags)) & (cont<1)] |= DatavalQualityFlags.ContaminationHigh
-			val['priority'] = pri
-			val['starid'] = tics
-
->>>>>>> 74afecf9
+			
 		ax1.set_xlim([np.min(tmags[(source=='ffi')])-0.5, np.max(tmags[(source=='ffi')])+0.5])
 		ax2.set_xlim([np.min(tmags[(source=='tpf')])-0.5, np.max(tmags[(source=='tpf')])+0.5])
 
@@ -570,7 +515,6 @@
 			axx.tick_params(which='major', pad=6, length=5,labelsize='15')
 			axx.yaxis.set_ticks_position('both')
 #			axx.legend(loc='upper left', prop={'size': 12})
-<<<<<<< HEAD
 		
 		
 		# Assign validation bits
@@ -584,9 +528,6 @@
 			val = dict(zip(val0['priority'], val0['dv']))
 			
 			
-=======
-
->>>>>>> 74afecf9
 		###########
 		filename = 'contam.%s' %self.extension
 		fig.savefig(os.path.join(self.outfolders, filename))
@@ -616,16 +557,8 @@
 
 		logger.info('------------------------------------------')
 		logger.info('Plotting Noise vs. Magnitude')
-<<<<<<< HEAD
 		
 	
-=======
-
-#		norm = colors.Normalize(vmin=1, vmax=len(self.cursors)+6)
-#		scalarMap = cmx.ScalarMappable(norm=norm, cmap=plt.get_cmap('Set1') )
-
-
->>>>>>> 74afecf9
 		fig1 = plt.figure(figsize=(15, 5))
 		fig1.subplots_adjust(left=0.145, wspace=0.3, top=0.945, bottom=0.145, right=0.975)
 		ax11 = fig1.add_subplot(121)
@@ -661,16 +594,9 @@
 		tics = np.array([star['starid'] for star in star_vals], dtype=str)
 
 		# TODO: Update elat+elon based on observing sector?
-<<<<<<< HEAD
 		PARAM['RA'] = 0
 		PARAM['DEC'] = 0
 			
-=======
-		PARAM['RA'] = 0#hdu[0].header['RA_OBJ']
-		PARAM['DEC'] = 0#hdu[0].header['DEC_OBJ']
-
-
->>>>>>> 74afecf9
 		idx_lc = (source=='ffi') & (rms!=0)
 		idx_sc = (source=='tpf') & (rms!=0)
 
@@ -679,7 +605,6 @@
 
 		ax21.scatter(tmags[idx_lc], ptp[idx_lc], marker='o', facecolors=rgba_color, edgecolor=rgba_color, alpha=0.1, label='30-min cadence')
 		ax22.scatter(tmags[idx_sc], ptp[idx_sc], marker='o', facecolors=rgba_color, edgecolor=rgba_color, alpha=0.1, label='2-min cadence')
-<<<<<<< HEAD
 	
 		# Plot theoretical lines
 		mags = np.linspace(np.min(tmags)-0.5, np.max(tmags)+0.5, 50)
@@ -708,40 +633,10 @@
 		ax12.semilogy(mags, vals_rms_tpf[:, 1], 'g--')
 		ax12.semilogy(mags, vals_rms_tpf[:, 2], '-')
 		ax12.semilogy(mags, tot_noise_rms_tpf, 'k-')
-=======
-
-
-
-
-
-		# Plot theoretical lines
-		mags = np.linspace(np.min(tmags)-0.5, np.max(tmags)+0.5, 50)
-		vals = np.zeros([len(mags), 4])
-		vals2 = np.zeros([len(mags), 4])
-
-		# Expected *1-hour* RMS noise
-		for i in range(len(mags)):
-			vals[i,:], _ = phot_noise(mags[i], 5775, 3600, PARAM, cadpix='1800', sysnoise=self.sysnoise, verbose=False)
-
-		ax11.semilogy(mags, vals[:, 0], 'r-')
-		ax11.semilogy(mags, vals[:, 1], 'g--')
-		ax11.semilogy(mags, vals[:, 2], '-')
-		ax11.semilogy(mags, np.sqrt(np.sum(vals**2, axis=1)), 'k-')
-		ax11.axhline(y=self.sysnoise, color='b', ls='--')
-
-		for i in range(len(mags)):
-			vals[i,:], _ = phot_noise(mags[i], 5775, 3600, PARAM, cadpix='120', sysnoise=self.sysnoise, verbose=False)
-
-		ax12.semilogy(mags, vals[:, 0], 'r-')
-		ax12.semilogy(mags, vals[:, 1], 'g--')
-		ax12.semilogy(mags, vals[:, 2], '-')
-		ax12.semilogy(mags, np.sqrt(np.sum(vals**2, axis=1)), 'k-')
->>>>>>> 74afecf9
 		ax12.axhline(y=self.sysnoise, color='b', ls='--')
 
 		# Expected ptp for 30-min
 		for i in range(len(mags)):
-<<<<<<< HEAD
 			vals_ptp_ffi[i,:], _ = phot_noise(mags[i], 5775, 1800, PARAM, cadpix='1800', sysnoise=self.sysnoise, verbose=False)
 		tot_noise_ptp_ffi = np.sqrt(np.sum(vals_ptp_ffi**2, axis=1))
 		
@@ -749,19 +644,10 @@
 		ax21.semilogy(mags, vals_ptp_ffi[:, 1], 'g--')
 		ax21.semilogy(mags, vals_ptp_ffi[:, 2], '-')
 		ax21.semilogy(mags, tot_noise_ptp_ffi, 'k-')
-=======
-			vals[i,:], _ = phot_noise(mags[i], 5775, 1800, PARAM, cadpix='1800', sysnoise=self.sysnoise, verbose=False)
-
-		ax21.semilogy(mags, vals[:, 0], 'r-')
-		ax21.semilogy(mags, vals[:, 1], 'g--')
-		ax21.semilogy(mags, vals[:, 2], '-')
-		ax21.semilogy(mags, np.sqrt(np.sum(vals**2, axis=1)), 'k-')
->>>>>>> 74afecf9
 		ax21.axhline(y=self.sysnoise, color='b', ls='--')
 
 		# Expected ptp for 2-min
 		for i in range(len(mags)):
-<<<<<<< HEAD
 			vals_ptp_tpf[i,:], _ = phot_noise(mags[i], 5775, 120, PARAM, cadpix='120', sysnoise=self.sysnoise, verbose=False)
 		tot_noise_ptp_tpf = np.sqrt(np.sum(vals_ptp_tpf**2, axis=1))
 		
@@ -781,35 +667,6 @@
 #		print(ptp[idx_sc][(ptp[idx_sc] < 0.5*ptp_tpf_vs_mag(tmags[idx_sc]))])
 #		print(tmags[idx_sc][(ptp[idx_sc] < 0.5*ptp_tpf_vs_mag(tmags[idx_sc]))])
 		
-=======
-			vals2[i,:], _ = phot_noise(mags[i], 5775, 120, PARAM, cadpix='120', sysnoise=self.sysnoise, verbose=False)
-
-		ax22.semilogy(mags, vals2[:, 0], 'r-')
-		ax22.semilogy(mags, vals2[:, 1], 'g--')
-		ax22.semilogy(mags, vals2[:, 2], '-')
-		ax22.semilogy(mags, np.sqrt(np.sum(vals2**2, axis=1)), 'k-')
-		ax22.axhline(y=self.sysnoise, color='b', ls='--')
-
-
-		noi_vs_mag = INT.UnivariateSpline(mags, vals2[:, 0])
-
-		print(tics[idx_sc][(ptp[idx_sc] < 0.5*noi_vs_mag(tmags[idx_sc]))])
-		print(ptp[idx_sc][(ptp[idx_sc] < 0.5*noi_vs_mag(tmags[idx_sc]))])
-		print(tmags[idx_sc][(ptp[idx_sc] < 0.5*noi_vs_mag(tmags[idx_sc]))])
-
-
-		plt.figure()
-		idxxx = (ptp[idx_sc] < 0.5*noi_vs_mag(tmags[idx_sc]))
-		plt.plot(mags, noi_vs_mag(mags))
-		plt.scatter(tmags[idx_sc][idxxx], ptp[idx_sc][idxxx])
-
-#		noi_vs_mag = INT.UnivariateSpline(mags, tot_noise)
-#		idx = (rms_tmag_vals[:, 1]/noi_vs_mag(rms_tmag_vals[:, 0]) < 1)
-#		print([int(x) for x in rms_tmag_vals[idx, -1]])
-#		print([x for x in rms_tmag_vals[idx, 0]])
-
-
->>>>>>> 74afecf9
 		ax11.set_ylabel(r'$\rm RMS\,\, (ppm\,\, hr^{-1})$', fontsize=16, labelpad=10)
 		ax21.set_ylabel('point-to-point MDV (ppm)', fontsize=16, labelpad=10)
 
@@ -834,7 +691,6 @@
 
 
 		# Assign validation bits, for both FFI and TPF
-<<<<<<< HEAD
 		if return_val:
 		
 #			val0 = {}
@@ -862,44 +718,14 @@
 			
 			print(len(dv), len(pri), len(val))
 			
-=======
-#		if return_val:
-#			val = {}
-#			val['dv'] = np.zeros_like(pri, dtype="int32")
-#			val['dv'][idx_lc & (masksizes[idx_lc]==4)] |= DatavalQualityFlags.MinimalMask
-#			val['dv'][idx_lc & (masksizes[idx_lc]<min_bound(tmags[idx_lc])) & (masksizes[idx_lc]>0) & (masksizes[idx_lc]!=4)] |= DatavalQualityFlags.SmallMask
-#			val['dv'][idx_lc & (masksizes[idx_lc]>max_bound(tmags[idx_lc]))] |= DatavalQualityFlags.LargeMask
-#
-#			val['dv'][idx_sc & (masksizes[idx_sc]==4)] |= DatavalQualityFlags.MinimalMask
-#			val['dv'][idx_sc & (masksizes[idx_sc]<min_bound(tmags[idx_sc])) & (masksizes[idx_sc]>0) & (masksizes[idx_sc]!=4)] |= DatavalQualityFlags.SmallMask
-#
-#			val['priority'] = np.zeros_like(pri, dtype="int32")
-#			val['starid'] = np.zeros_like(pri, dtype="int32")
-#
-#			val['priority'][idx_lc] = pri[idx_lc]
-#			val['priority'][idx_sc] = pri[idx_sc]
-#
-#			val['starid'][idx_lc] = tics[idx_lc]
-#			val['starid'][idx_sc] = tics[idx_sc]
-
-
-
->>>>>>> 74afecf9
 		if self.show:
 			plt.show()
 		else:
 			plt.close('all')
-<<<<<<< HEAD
 	
 		if return_val:
 			return val
 	
-=======
-
-#		if return_val:
-#			return val
-
->>>>>>> 74afecf9
 	# =============================================================================
 	#
 	# =============================================================================
