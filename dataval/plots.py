#!/usr/bin/env python
# -*- coding: utf-8 -*-
"""
Plotting utilities.

.. codeauthor:: Rasmus Handberg <rasmush@phys.au.dk>
"""

import logging
import copy
import numpy as np
from bottleneck import allnan, anynan
import matplotlib
from matplotlib.ticker import MaxNLocator
import matplotlib.pyplot as plt
from mpl_toolkits.axes_grid1 import make_axes_locatable
import astropy.visualization as viz

# Change to a non-GUI backend since this
# should be able to run on a cluster:
plt.switch_backend('Agg')

#--------------------------------------------------------------------------------------------------
def plots_interactive(backend=('Qt5Agg', 'MacOSX', 'Qt4Agg', 'GTK3Agg', 'Qt5Cairo', 'GTK3Cairo', 'TkAgg')):
	"""
	Change plotting to using an interactive backend.

	Parameters:
		backend (str or list): Backend to change to. If not provided, will try different
			interactive backends and use the first one that works.

	.. codeauthor:: Rasmus Handberg <rasmush@phys.au.dk>
	"""

	logger = logging.getLogger(__name__)
	logger.debug("Valid interactive backends: %s", matplotlib.rcsetup.interactive_bk)

	if isinstance(backend, str):
		backend = [backend]

	for bckend in backend:
		if bckend not in matplotlib.rcsetup.interactive_bk:
			logger.warning("Interactive backend '%s' is not found", bckend)
			continue

		# Try to change the backend, and catch errors
		# it it didn't work:
		try:
			plt.switch_backend(bckend)
		except (ModuleNotFoundError, ImportError):
			pass
		else:
			break

#--------------------------------------------------------------------------------------------------
def plots_noninteractive():
	"""
	Change plotting to using a non-interactive backend, which can e.g. be used on a cluster.
	Will set backend to 'Agg'.

	.. codeauthor:: Rasmus Handberg <rasmush@phys.au.dk>
	"""
	plt.switch_backend('Agg')

#--------------------------------------------------------------------------------------------------
def plot_image(image, ax=None, scale='log', cmap=None, origin='lower', xlabel=None,
	ylabel=None, cbar=None, clabel='Flux ($e^{-}s^{-1}$)', cbar_ticks=None,
	cbar_ticklabels=None, cbar_pad=None, cbar_size='5%', title=None,
	percentile=95.0, vmin=None, vmax=None, offset_axes=None, color_bad='k', **kwargs):
	"""
	Utility function to plot a 2D image.

	Parameters:
		image (2d array): Image data.
		ax (matplotlib.pyplot.axes, optional): Axes in which to plot.
			Default (None) is to use current active axes.
		scale (str or :py:class:`astropy.visualization.ImageNormalize` object, optional):
			Normalization used to stretch the colormap.
			Options: ``'linear'``, ``'sqrt'``, ``'log'``, ``'asinh'``, ``'histeq'``, ``'sinh'``
			and ``'squared'``.
			Can also be a :py:class:`astropy.visualization.ImageNormalize` object.
			Default is ``'log'``.
		origin (str, optional): The origin of the coordinate system.
		xlabel (str, optional): Label for the x-axis.
		ylabel (str, optional): Label for the y-axis.
		cbar (string, optional): Location of color bar.
			Choises are ``'right'``, ``'left'``, ``'top'``, ``'bottom'``.
			Default is not to create colorbar.
		clabel (str, optional): Label for the color bar.
		cbar_size (float, optional): Fractional size of colorbar compared to axes. Default=0.03.
		cbar_pad (float, optional): Padding between axes and colorbar.
		title (str or None, optional): Title for the plot.
		percentile (float, optional): The fraction of pixels to keep in color-trim.
			If single float given, the same fraction of pixels is eliminated from both ends.
			If tuple of two floats is given, the two are used as the percentiles.
			Default=95.
		cmap (matplotlib colormap, optional): Colormap to use. Default is the ``Blues`` colormap.
		vmin (float, optional): Lower limit to use for colormap.
		vmax (float, optional): Upper limit to use for colormap.
		color_bad (str, optional): Color to apply to bad pixels (NaN). Default is black.
		kwargs (dict, optional): Keyword arguments to be passed to :py:func:`matplotlib.pyplot.imshow`.

	Returns:
		:py:class:`matplotlib.image.AxesImage`: Image from returned
			by :py:func:`matplotlib.pyplot.imshow`.

	.. codeauthor:: Rasmus Handberg <rasmush@phys.au.dk>
	"""

	logger = logging.getLogger(__name__)

	# Backward compatible settings:
	make_cbar = kwargs.pop('make_cbar', None)
	if make_cbar:
		raise FutureWarning("'make_cbar' is deprecated. Use 'cbar' instead.")
		if not cbar:
			cbar = make_cbar

	# Special treatment for boolean arrays:
	if isinstance(image, np.ndarray) and image.dtype == 'bool':
		if vmin is None: vmin = 0
		if vmax is None: vmax = 1
		if cbar_ticks is None: cbar_ticks = [0, 1]
		if cbar_ticklabels is None: cbar_ticklabels = ['False', 'True']

	# Calculate limits of color scaling:
	interval = None
	if vmin is None or vmax is None:
		if allnan(image):
			logger.warning("Image is all NaN")
			vmin = 0
			vmax = 1
			if cbar_ticks is None:
				cbar_ticks = []
			if cbar_ticklabels is None:
				cbar_ticklabels = []
		elif isinstance(percentile, (list, tuple, np.ndarray)):
			interval = viz.AsymmetricPercentileInterval(percentile[0], percentile[1])
		else:
			interval = viz.PercentileInterval(percentile)

	# Create ImageNormalize object with extracted limits:
	if scale in ('log', 'linear', 'sqrt', 'asinh', 'histeq', 'sinh', 'squared'):
		if scale == 'log':
			stretch = viz.LogStretch()
		elif scale == 'linear':
			stretch = viz.LinearStretch()
		elif scale == 'sqrt':
			stretch = viz.SqrtStretch()
		elif scale == 'asinh':
			stretch = viz.AsinhStretch()
		elif scale == 'histeq':
			stretch = viz.HistEqStretch(image[np.isfinite(image)])
		elif scale == 'sinh':
			stretch = viz.SinhStretch()
		elif scale == 'squared':
			stretch = viz.SquaredStretch()

		# Create ImageNormalize object. Very important to use clip=False if the image contains
		# NaNs, otherwise NaN points will not be plotted correctly.
		norm = viz.ImageNormalize(
			data=image[np.isfinite(image)],
			interval=interval,
			vmin=vmin,
			vmax=vmax,
			stretch=stretch,
			clip=not anynan(image))

	elif isinstance(scale, (viz.ImageNormalize, matplotlib.colors.Normalize)):
		norm = scale
	else:
		raise ValueError("scale {} is not available.".format(scale))

	if offset_axes:
		extent = (offset_axes[0]-0.5, offset_axes[0] + image.shape[1]-0.5, offset_axes[1]-0.5, offset_axes[1] + image.shape[0]-0.5)
	else:
		extent = (-0.5, image.shape[1]-0.5, -0.5, image.shape[0]-0.5)

	if ax is None:
		ax = plt.gca()

	# Set up the colormap to use. If a bad color is defined,
	# add it to the colormap:
	if cmap is None:
		cmap = copy.copy(plt.get_cmap('Blues'))
	elif isinstance(cmap, str):
		cmap = copy.copy(plt.get_cmap(cmap))

	if color_bad:
		cmap.set_bad(color_bad, 1.0)

	# Plotting the image using all the settings set above:
	im = ax.imshow(
		image,
		cmap=cmap,
		norm=norm,
		origin=origin,
		extent=extent,
		interpolation='nearest',
		**kwargs)

	if xlabel is not None:
		ax.set_xlabel(xlabel)
	if ylabel is not None:
		ax.set_ylabel(ylabel)
	if title is not None:
		ax.set_title(title)
	ax.set_xlim([extent[0], extent[1]])
	ax.set_ylim([extent[2], extent[3]])

	if cbar:
		colorbar(im,
			ax=ax,
			loc=cbar,
			size=cbar_size,
			pad=cbar_pad,
			label=clabel,
			ticks=cbar_ticks,
			ticklabels=cbar_ticklabels)

	# Settings for ticks:
	integer_locator = MaxNLocator(nbins=10, integer=True)
	ax.xaxis.set_major_locator(integer_locator)
	ax.xaxis.set_minor_locator(integer_locator)
	ax.yaxis.set_major_locator(integer_locator)
	ax.yaxis.set_minor_locator(integer_locator)
	ax.tick_params(which='both', direction='out', pad=5)
	ax.xaxis.tick_bottom()
	ax.yaxis.tick_left()

	return im

#--------------------------------------------------------------------------------------------------
def plot_image_fit_residuals(fig, image, fit, residuals=None, percentile=95.0):
	"""
	Make a figure with three subplots showing the image, the fit and the
	residuals. The image and the fit are shown with logarithmic scaling and a
	common colorbar. The residuals are shown with linear scaling and a separate
	colorbar.

	Parameters:
		fig (fig object): Figure object in which to make the subplots.
		image (2D array): Image numpy array.
		fit (2D array): Fitted image numpy array.
		residuals (2D array, optional): Fitted image subtracted from image numpy array.

	Returns:
		list: List with Matplotlib subplot axes objects for each subplot.
	"""

	if residuals is None:
		residuals = image - fit

	# Calculate common normalization for the first two subplots:
	vmin_image, vmax_image = viz.PercentileInterval(percentile).get_limits(image)
	vmin_fit, vmax_fit = viz.PercentileInterval(percentile).get_limits(fit)
	vmin = np.nanmin([vmin_image, vmin_fit])
	vmax = np.nanmax([vmax_image, vmax_fit])
	norm = viz.ImageNormalize(vmin=vmin, vmax=vmax, stretch=viz.LogStretch())

	# Add subplot with the image:
	ax1 = fig.add_subplot(131)
	im1 = plot_image(image, ax=ax1, scale=norm, cbar=None, title='Image')

	# Add subplot with the fit:
	ax2 = fig.add_subplot(132)
	plot_image(fit, ax=ax2, scale=norm, cbar=None, title='PSF fit')

	# Calculate the normalization for the third subplot:
	vmin, vmax = viz.PercentileInterval(percentile).get_limits(residuals)
	v = np.max(np.abs([vmin, vmax]))

	# Add subplot with the residuals:
	ax3 = fig.add_subplot(133)
	im3 = plot_image(residuals, ax=ax3, scale='linear', cmap='seismic', vmin=-v, vmax=v, cbar=None, title='Residuals')

	# Make the common colorbar for image and fit subplots:
	cbar_ax12 = fig.add_axes([0.125, 0.2, 0.494, 0.03])
	fig.colorbar(im1, cax=cbar_ax12, orientation='horizontal')

	# Make the colorbar for the residuals subplot:
	cbar_ax3 = fig.add_axes([0.7, 0.2, 0.205, 0.03])
	fig.colorbar(im3, cax=cbar_ax3, orientation='horizontal')

	# Add more space between subplots:
	plt.subplots_adjust(wspace=0.4, hspace=0.4)

	return [ax1, ax2, ax3]

#--------------------------------------------------------------------------------------------------
def colorbar(im, ax=None, loc='right', pad=None, size='5%', label=None, ticks=None, ticklabels=None):
<<<<<<< HEAD

	if ax is None:
		ax = im.axes
	fig = ax.figure
=======
	"""
	Draw colorbar next to the given axes.

	Returns:
		:class:`matplotlib.colorbar.Colorbar`: Colorbar handle.

	.. codeauthor:: Rasmus Handberg <rasmush@phys.au.dk>
	"""

	if ax is None:
		ax = plt.gca()
	fig = ax.figure

	# Create new colorbar axes:
>>>>>>> 5baf5667
	divider = make_axes_locatable(ax)
	if loc == 'top':
		pad = 0.05 if pad is None else pad
		cax = divider.append_axes('top', size=size, pad=pad)
		orientation = 'horizontal'
	elif loc == 'bottom':
		pad = 0.35 if pad is None else pad
		cax = divider.append_axes('bottom', size=size, pad=pad)
		orientation = 'horizontal'
	elif loc == 'left':
		pad = 0.35 if pad is None else pad
		cax = divider.append_axes('left', size=size, pad=pad)
		orientation = 'vertical'
	else:
		pad = 0.05 if pad is None else pad
		cax = divider.append_axes('right', size=size, pad=pad)
		orientation = 'vertical'

	cb = fig.colorbar(im, cax=cax, orientation=orientation)

	if loc == 'top':
		cax.xaxis.set_ticks_position('top')
		cax.xaxis.set_label_position('top')
	elif loc == 'left':
		cax.yaxis.set_ticks_position('left')
		cax.yaxis.set_label_position('left')

	if label is not None:
		cb.set_label(label)
	if ticks is not None:
		cb.set_ticks(ticks)
	if ticklabels is not None:
		cb.set_ticklabels(ticklabels)

	#cax.yaxis.set_major_locator(matplotlib.ticker.AutoLocator())
	#cax.yaxis.set_minor_locator(matplotlib.ticker.AutoLocator())
	cax.tick_params(which='both', direction='out', pad=5)

	cb.set_alpha(1)
	cb.draw_all()

	return cb<|MERGE_RESOLUTION|>--- conflicted
+++ resolved
@@ -289,12 +289,6 @@
 
 #--------------------------------------------------------------------------------------------------
 def colorbar(im, ax=None, loc='right', pad=None, size='5%', label=None, ticks=None, ticklabels=None):
-<<<<<<< HEAD
-
-	if ax is None:
-		ax = im.axes
-	fig = ax.figure
-=======
 	"""
 	Draw colorbar next to the given axes.
 
@@ -309,7 +303,6 @@
 	fig = ax.figure
 
 	# Create new colorbar axes:
->>>>>>> 5baf5667
 	divider = make_axes_locatable(ax)
 	if loc == 'top':
 		pad = 0.05 if pad is None else pad
